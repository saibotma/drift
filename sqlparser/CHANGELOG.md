<<<<<<< HEAD
## 0.36.0-dev

- Add support for the geopoly module.
=======
## 0.35.1

>>>>>>> d025568f
- Fix `IN` expressions accepting aliases, causing some queries to get parsed
  incorrectly.

## 0.35.0

- Fix parsing binary literals.
- Expand support for `IN` expressions, they now support tuples on the left-hand
  side and the shorthand syntax for table references and table-valued functions.
- Drift extensions: Allow custom class names for `CREATE VIEW` statements.
- Drift extensions: Support the `INT64` hint for `CREATE TABLE` statements.

## 0.34.1

- Allow selecting from virtual tables using the table-valued function
  syntax.

## 0.34.0

- Fix explicit `NULL` column constraints being dropped when converting nodes
  to SQL.
- Add analysis errors for illegal unqualified references to `old` and `new` in
  triggers.
- Analysis support for sqlite 3.45 and jsonb functions.

## 0.33.0

- Support the [column-name-list](https://sqlite.org/syntax/column-name-list.html)
  syntax for updates, thanks to [@tibotix](https://github.com/tibotix).

## 0.32.1

- Treat the result of `sum()` as nullable when inferring types.
- Support features added in sqlite 3.44:
  - `ORDER BY` clauses as part of aggregate functions.
  - Support `concat`, `concat_ws` and `string_agg`.

## 0.32.0

- Turn `ResolvedType.hints` into a list, supporting multiple type hints.

## 0.31.3

- Fix star columns expanding to more columns than they should.

## 0.31.2

- Add `CaseInsensitiveMap.of` to wrap existing maps.

## 0.31.1

- Add the `sqlite3_schema` table to the builtin tables supported by every
  `SqlEngine` instance.
- Support the `timediff` and `octet_length` functions from sqlite 3.43.0.

## 0.31.0

- Add `SqlEngine.parseMultiple` to parse multiple statements into one AST.

## 0.30.3

- Fix `WITH` clauses not being resolved for compound select statements.

## 0.30.2

- Fix false-positive "unknown table" errors when the same table is used in a
  join with and then without an alias.

## 0.30.1

- Report syntax error for `WITH` clauses in triggers.

## 0.30.0

- Add `previous` and `next` fields for tokens

## 0.29.0

- Parser support for constructor names in `WITH` drift syntax.
- Support resolving `IIF` functions.
- Fix a crash when a CTE is used on an insert, update or delete statement.
- Fix wrong column names being reported for references in subqueries and CTEs.

## 0.28.1

- Fix false-positive warnings about `AS` aliases in subqueries used in triggers.

## 0.28.0

- Support the `unhex` function added in sqlite 3.41.0
- Support custom keyword sets when formatting SQL.

## 0.27.0

- Add `mappedBy` to `ExpressionResultColumn` when parsing in drift mode.

## 0.26.1

- Fix missing space when formatting aggregate functions.

## 0.26.0

- Remove token parameter from constructor in `Literal` subclasses and `NumberedVariable`.

## 0.25.0

- Better analysis support for `ANY` columns in `STRICT` tables.
- Assign resolved schema columns to synctactical `ResultColumn` in queries.

## 0.24.0

- Make `Fts5Table` constructor public.

## 0.23.3

- Analysis support for the spellfix extension.

## 0.23.2

- Support resolving the `fts5vocab` module when `fts5` is enabled - thanks to
  [@FaFre](https://github.com/FaFre).
- Support the `rtree` extension - also thanks to [@FaFre](https://github.com/FaFre)!
- Improve references resolving across subqueries.

## 0.23.1

- Gracefully handle tokenizer errors related to `@` or `$` variables.

## 0.23.0

- Apply type hints for date times on textual datetime functions as well.

## 0.22.0

- Refactor how tables and columns are resolved internally.
- Lint for `DISTINCT` misuse in aggregate function calls.
- Support the `RIGHT` and `FULL` join operators added in sqlite 3.39.0.
- Support `IS DISTINCT FROM` and `IS NOT DISTINCT FROM` syntax added in sqlite
  3.39.0.
- Fix type inference for `SUM()` calls around int "subtypes" (like booleans).

## 0.21.0

- Analysis support for new features in sqlite version 3.38.
- Replace internal `moor` references with `drift` references.

## 0.20.1

- Fix SQL generation for upsert statements with a conflict target.

## 0.20.0

- Support `LIST` columns for a drift-specific feature.

## 0.19.2

- Improve handling of drift-specific column types in `STRICT` tables.

## 0.19.1

- Make the result of `group_concat` nullable.

## 0.19.0

- Support generated columns.
- Support features introduced in sqlite version 3.37, most notably `STRICT` tables.

## 0.18.1

- Fix the AST comparator missing errors for different amount of children.

## 0.18.0

- Fix unecessary errors around `fts5` tables
- Merge all moor-specific nodes into a single `visitMoorSpecific` visitor method
- Parse `BEGIN` and `COMMIT` statements
- Improve type inference around `RETURNING` clauses.

## 0.17.2

- Fix nullability analysis of `COALESCE` and `IFNULL`

## 0.17.1

- Fix nullability analysis of references and star columns

## 0.17.0

- Refactor how tables and columns are resolved in statements
 - The new `ResultSetAvailableInStatement` class describes a result set that
   has been added to a statement, for instance through a from clause
 - A `TableOrSubquery` with an alias now introduces a `TableAlias` instead of
   the original table

## 0.16.0

- New analysis checks for `RETURNING`: Disallow `table.*` syntax and aggregate expressions
- Support `RAISE` expressions in triggers
- Fix resolving columns when `RETURNING` is used in an `UPDATE FROM` statement
- Fix aliases to rowid being reported as nullable

## 0.15.0

- __Breaking__: Change `InsertStatement.upsert` to a list of upsert clauses
    - Support multiple upsert clauses
    - Do not require a conflict target in the last clause
- Support `RETURNING` clauses in updates, deletes and inserts
- Support `FROM` clauses in `UPDATE` statements
- Support `MATERIALIZED`/`NOT MATERIALIZED` hints in common table expressions
- Add `BuiltInMathExtension` which corresponds to the `-DSQLITE_ENABLE_MATH_FUNCTIONS`
  compile-time option for sqlite.
- Add `EngineOptions.version` argument to specify the desired sqlite version. Using newer features will be reported as
  analysis warnings.
- Fix `rank` columns of fts5 tables being misreported as integers

## 0.14.0

- Fix views using common table expressions

## 0.13.0-nullsafety.0

- Parse ordering in table key constraints
    - Deprecate `KeyClause.indexedColumns` in favor of `KeyClause.columns`

## 0.12.0-nullsafety.0

- Migrate to null-safety
- Remove legacy type inference
- Parser support for new moor features

## 0.11.0

- New `package:sqlparser/utils/node_to_text.dart` library that turns an AST node back into a textual representation.
- Fix precedence of `CASE` expressions

## 0.10.1

- Scan identifiers with `[bracket syntax]`
- `NumericToken` now contains individual lexemes making up the number
- Improve error messages in some scenarios
- Fix type inference for binary expressions where the operands have incompatible types
- Improve type inference around `NULL`

## 0.10.0

- Breaking: Made `RecursiveVisitor.visit`, `visitList` and `visitExcept` an extension on `AstVisitor`.
- Support the transformer pattern to modify ast nodes
- Breaking: `FrameBoundary`, `DeleteTarget`, `UpdateTarget`, `DefaultValues` and `InsertTarget` are no longer constant
- Breaking: Removed `visitQueryable`. Use `defaultQueryable` instead.
- Support parsing and analyzing `CREATE VIEW` statements (see `SchemaFromCreateTable.readView`). Thanks
  to [@mqus](https://github.com/mqus) for their contribution!
- `SqlEngine.parse` will no longer throw when there's a parsing error (use `ParseResult.errors` instead).
- Parse `DEFERRABLE` clauses on foreign key constraints
- Parse `NULLS FIRST` and `NULLS LAST` on `ORDER BY` terms

## 0.9.0

- New `package:sqlparser/utils/find_referenced_tables.dart` library. Use it to easily find all referenced tables in a
  query.
- Support [row values](https://www.sqlite.org/rowvalue.html) including warnings about misuse

## 0.8.1

- Support collate expressions in the new type inference ([#533](htt ps://github.com/simolus3/moor/issues/533))
- Added `visitCollateExpression` to the visitor classes

## 0.8.0

- Remove `SqlEngine.withOptions` constructor - the default constructor now takes options
- Changed `SelectStatement.from` from `List<Queryable>` to `Queryable?`. Selecting from multiple tables with a comma
  will now be parsed as a `JoinClause`.
- Changed `SelectStatementAsSource.statement` from `SelectStatement` to `BaseSelectStatement` and allow compound select
  statements to appear in a `FROM` clause
- Support the `VALUES` clause as select statement
- The new type inference engine is now enabled by default and the `enableExperimentalTypeInference` option has been
  removed. To continue using the old engine, the `useLegacyTypeInference` flag can be used.

## 0.7.0

- New feature: Table valued functions.
- __Breaking__: Removed the `enableJson1` parameter on `EngineOptions`. Add a `Json1Extension` instance
  to `enabledExtensions` instead.
- Parse `rowid` as a valid reference when needed (`SELECT rowid FROM tbl` is now parsed correctly)
- Parse `CURRENT_TIME`, `CURRENT_DATE` and `CURRENT_TIMESTAMP`
- Parse `UPSERT` clauses for insert statements

## 0.6.0

- __Breaking:__ Added an argument type and argument to the visitor classes
- Experimental new type inference algorithm
  (`SqlEngine.withOptions(EngineOptions(enableExperimentalTypeInference: true))`)
- Support `CAST` expressions and the `ISNULL` / `NOTNULL` postfixes
- Support parsing `CREATE TRIGGER` statements
- Support parsing `CREATE INDEX` statements

## 0.5.0

- Optionally support the `json1` module
- Optionally support the `fts5` module

## 0.4.0

- Support common table expressions
- Handle special `rowid`, `oid`, `__rowid__` references
- Support references to `sqlite_master` and `sqlite_sequence` tables

## 0.3.0

- parse compound select statements
- scan comment tokens
- experimental auto-complete engine (only supports a tiny subset based on the grammar only)
- some features that are specific to moor

__0.3.0+1__: Accept `\r` characters as whitespace

## 0.2.0

- Parse `CREATE TABLE` statements
- Extract schema information from parsed create table statements with `SchemaFromCreateTable`.

## 0.1.2

- parse `COLLATE` expressions
- fix wrong order in parsed `LIMIT` clauses

## 0.1.1

Attempt to recognize when a bound variable should be an array (eg. in `WHERE x IN ?`). Also fixes a number of parsing
bugs:

- Parses tuples, proper type resolution for `IN` expressions
- Don't resolve references to tables that don't appear in the surrounding statement.
- Parse joins without any additional operator, e.g. `table1 JOIN table2` instead of
  `table1 CROSS JOIN table2`.
- Parser now complains when parsing a query doesn't fully consume the input

## 0.1.0

Initial version, can parse most statements but not `DELETE`, common table expressions and other advanced features.<|MERGE_RESOLUTION|>--- conflicted
+++ resolved
@@ -1,11 +1,9 @@
-<<<<<<< HEAD
 ## 0.36.0-dev
 
 - Add support for the geopoly module.
-=======
+
 ## 0.35.1
 
->>>>>>> d025568f
 - Fix `IN` expressions accepting aliases, causing some queries to get parsed
   incorrectly.
 
