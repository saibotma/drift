--- conflicted
+++ resolved
@@ -26,20 +26,12 @@
   const PreferenceConverter();
 
   @override
-<<<<<<< HEAD
-  Preferences mapToDart(String fromDb) {
-=======
-  Preferences requireFromSql(String fromDb) {
->>>>>>> 345faa91
+  Preferences fromSql(String fromDb) {
     return Preferences.fromJson(json.decode(fromDb) as Map<String, dynamic>);
   }
 
   @override
-<<<<<<< HEAD
-  String mapToSql(Preferences value) {
-=======
-  String requireToSql(Preferences value) {
->>>>>>> 345faa91
+  String toSql(Preferences value) {
     return json.encode(value.toJson());
   }
 }
