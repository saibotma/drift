--- conflicted
+++ resolved
@@ -10,16 +10,9 @@
   MoorParser(this.task);
 
   Future<ParsedMoorFile> parseAndAnalyze() {
-<<<<<<< HEAD
-    final engine = SqlEngine(useMoorExtensions: true);
-    final tokens = engine.tokenize(task.content);
-    final results =
-        SqlEngine(useMoorExtensions: true).parseMultiple(tokens, task.content);
-=======
     final result =
         SqlEngine(useMoorExtensions: true).parseMoorFile(task.content);
     final parsedFile = result.rootNode as MoorFile;
->>>>>>> a62c076c
 
     final createdReaders = <CreateTableReader>[];
 
@@ -46,15 +39,6 @@
 
     final createdTables =
         createdReaders.map((r) => r.extractTable(task.mapper)).toList();
-<<<<<<< HEAD
-
-    final statements =
-        results.map((r) => r.rootNode).cast<Statement>().toList();
-
-    final parsedFile =
-        ParsedMoorFile(tokens, statements, declaredTables: createdTables);
-=======
->>>>>>> a62c076c
 
     return Future.value(ParsedMoorFile(createdTables));
   }
