--- conflicted
+++ resolved
@@ -106,15 +106,11 @@
   Future<List<MoorTable>> parseTables(
       Iterable<DartType> types, Element initializedBy) {
     return Future.wait(types.map((type) {
-<<<<<<< HEAD
       if (type.element is! ClassElement ||
-          (!_tableTypeChecker.isAssignableFrom(type.element) &&
+          (!_tableTypeChecker.isAssignableFrom(type.element!) &&
               ORMTableParser.getDbTableAnnotation(
                       type.element as ClassElement) ==
                   null)) {
-=======
-      if (!_tableTypeChecker.isAssignableFrom(type.element!)) {
->>>>>>> f3e38019
         reportError(ErrorInDartCode(
           severity: Severity.criticalError,
           message: 'The type $type is not a moor table',
