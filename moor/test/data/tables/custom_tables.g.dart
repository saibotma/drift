// GENERATED CODE - DO NOT MODIFY BY HAND

part of 'custom_tables.dart';

// **************************************************************************
// MoorGenerator
// **************************************************************************

// ignore_for_file: unnecessary_brace_in_string_interps, unnecessary_this
class Config extends DataClass implements Insertable<Config> {
  final String configKey;
  final String configValue;
  Config({@required this.configKey, this.configValue});
  factory Config.fromData(Map<String, dynamic> data, GeneratedDatabase db,
      {String prefix}) {
    final effectivePrefix = prefix ?? '';
    final stringType = db.typeSystem.forDartType<String>();
    return Config(
      configKey: stringType
          .mapFromDatabaseResponse(data['${effectivePrefix}config_key']),
      configValue: stringType
          .mapFromDatabaseResponse(data['${effectivePrefix}config_value']),
    );
  }
  factory Config.fromJson(Map<String, dynamic> json,
      {ValueSerializer serializer}) {
    serializer ??= moorRuntimeOptions.defaultSerializer;
    return Config(
      configKey: serializer.fromJson<String>(json['config_key']),
      configValue: serializer.fromJson<String>(json['config_value']),
    );
  }
  factory Config.fromJsonString(String encodedJson,
          {ValueSerializer serializer}) =>
      Config.fromJson(DataClass.parseJson(encodedJson) as Map<String, dynamic>,
          serializer: serializer);
  @override
  Map<String, dynamic> toJson({ValueSerializer serializer}) {
    serializer ??= moorRuntimeOptions.defaultSerializer;
    return <String, dynamic>{
      'config_key': serializer.toJson<String>(configKey),
      'config_value': serializer.toJson<String>(configValue),
    };
  }

  @override
  ConfigCompanion createCompanion(bool nullToAbsent) {
    return ConfigCompanion(
      configKey: configKey == null && nullToAbsent
          ? const Value.absent()
          : Value(configKey),
      configValue: configValue == null && nullToAbsent
          ? const Value.absent()
          : Value(configValue),
    );
  }

  Config copyWith({String configKey, String configValue}) => Config(
        configKey: configKey ?? this.configKey,
        configValue: configValue ?? this.configValue,
      );
  @override
  String toString() {
    return (StringBuffer('Config(')
          ..write('configKey: $configKey, ')
          ..write('configValue: $configValue')
          ..write(')'))
        .toString();
  }

  @override
  int get hashCode => $mrjf($mrjc(configKey.hashCode, configValue.hashCode));
  @override
  bool operator ==(dynamic other) =>
      identical(this, other) ||
      (other is Config &&
          other.configKey == this.configKey &&
          other.configValue == this.configValue);
}

class ConfigCompanion extends UpdateCompanion<Config> {
  final Value<String> configKey;
  final Value<String> configValue;
  const ConfigCompanion({
    this.configKey = const Value.absent(),
    this.configValue = const Value.absent(),
  });
  ConfigCompanion.insert({
    @required String configKey,
    this.configValue = const Value.absent(),
  }) : configKey = Value(configKey);
  ConfigCompanion copyWith(
      {Value<String> configKey, Value<String> configValue}) {
    return ConfigCompanion(
      configKey: configKey ?? this.configKey,
      configValue: configValue ?? this.configValue,
    );
  }
}

class ConfigTable extends Table with TableInfo<ConfigTable, Config> {
  final GeneratedDatabase _db;
  final String _alias;
  ConfigTable(this._db, [this._alias]);
  final VerificationMeta _configKeyMeta = const VerificationMeta('configKey');
  GeneratedTextColumn _configKey;
  GeneratedTextColumn get configKey => _configKey ??= _constructConfigKey();
  GeneratedTextColumn _constructConfigKey() {
    return GeneratedTextColumn('config_key', $tableName, false,
        $customConstraints: 'not null primary key');
  }

  final VerificationMeta _configValueMeta =
      const VerificationMeta('configValue');
  GeneratedTextColumn _configValue;
  GeneratedTextColumn get configValue =>
      _configValue ??= _constructConfigValue();
  GeneratedTextColumn _constructConfigValue() {
    return GeneratedTextColumn('config_value', $tableName, true,
        $customConstraints: '');
  }

  @override
  List<GeneratedColumn> get $columns => [configKey, configValue];
  @override
  ConfigTable get asDslTable => this;
  @override
  String get $tableName => _alias ?? 'config';
  @override
  final String actualTableName = 'config';
  @override
  VerificationContext validateIntegrity(ConfigCompanion d,
      {bool isInserting = false}) {
    final context = VerificationContext();
    if (d.configKey.present) {
      context.handle(_configKeyMeta,
          configKey.isAcceptableValue(d.configKey.value, _configKeyMeta));
    } else if (isInserting) {
      context.missing(_configKeyMeta);
    }
    if (d.configValue.present) {
      context.handle(_configValueMeta,
          configValue.isAcceptableValue(d.configValue.value, _configValueMeta));
    }
    return context;
  }

  @override
  Set<GeneratedColumn> get $primaryKey => {configKey};
  @override
  Config map(Map<String, dynamic> data, {String tablePrefix}) {
    final effectivePrefix = tablePrefix != null ? '$tablePrefix.' : null;
    return Config.fromData(data, _db, prefix: effectivePrefix);
  }

  @override
  Map<String, Variable> entityToSql(ConfigCompanion d) {
    final map = <String, Variable>{};
    if (d.configKey.present) {
      map['config_key'] = Variable<String, StringType>(d.configKey.value);
    }
    if (d.configValue.present) {
      map['config_value'] = Variable<String, StringType>(d.configValue.value);
    }
    return map;
  }

  @override
  ConfigTable createAlias(String alias) {
    return ConfigTable(_db, alias);
  }

  @override
  bool get dontWriteConstraints => true;
}

class WithDefault extends DataClass implements Insertable<WithDefault> {
  final String a;
  final int b;
  WithDefault({this.a, this.b});
  factory WithDefault.fromData(Map<String, dynamic> data, GeneratedDatabase db,
      {String prefix}) {
    final effectivePrefix = prefix ?? '';
    final stringType = db.typeSystem.forDartType<String>();
    final intType = db.typeSystem.forDartType<int>();
    return WithDefault(
      a: stringType.mapFromDatabaseResponse(data['${effectivePrefix}a']),
      b: intType.mapFromDatabaseResponse(data['${effectivePrefix}b']),
    );
  }
  factory WithDefault.fromJson(Map<String, dynamic> json,
      {ValueSerializer serializer}) {
    serializer ??= moorRuntimeOptions.defaultSerializer;
    return WithDefault(
      a: serializer.fromJson<String>(json['a']),
      b: serializer.fromJson<int>(json['b']),
    );
  }
  factory WithDefault.fromJsonString(String encodedJson,
          {ValueSerializer serializer}) =>
      WithDefault.fromJson(
          DataClass.parseJson(encodedJson) as Map<String, dynamic>,
          serializer: serializer);
  @override
  Map<String, dynamic> toJson({ValueSerializer serializer}) {
    serializer ??= moorRuntimeOptions.defaultSerializer;
    return <String, dynamic>{
      'a': serializer.toJson<String>(a),
      'b': serializer.toJson<int>(b),
    };
  }

  @override
  WithDefaultsCompanion createCompanion(bool nullToAbsent) {
    return WithDefaultsCompanion(
      a: a == null && nullToAbsent ? const Value.absent() : Value(a),
      b: b == null && nullToAbsent ? const Value.absent() : Value(b),
    );
  }

  WithDefault copyWith({String a, int b}) => WithDefault(
        a: a ?? this.a,
        b: b ?? this.b,
      );
  @override
  String toString() {
    return (StringBuffer('WithDefault(')
          ..write('a: $a, ')
          ..write('b: $b')
          ..write(')'))
        .toString();
  }

  @override
  int get hashCode => $mrjf($mrjc(a.hashCode, b.hashCode));
  @override
  bool operator ==(dynamic other) =>
      identical(this, other) ||
      (other is WithDefault && other.a == this.a && other.b == this.b);
}

class WithDefaultsCompanion extends UpdateCompanion<WithDefault> {
  final Value<String> a;
  final Value<int> b;
  const WithDefaultsCompanion({
    this.a = const Value.absent(),
    this.b = const Value.absent(),
  });
  WithDefaultsCompanion.insert({
    this.a = const Value.absent(),
    this.b = const Value.absent(),
  });
  WithDefaultsCompanion copyWith({Value<String> a, Value<int> b}) {
    return WithDefaultsCompanion(
      a: a ?? this.a,
      b: b ?? this.b,
    );
  }
}

class WithDefaults extends Table with TableInfo<WithDefaults, WithDefault> {
  final GeneratedDatabase _db;
  final String _alias;
  WithDefaults(this._db, [this._alias]);
  final VerificationMeta _aMeta = const VerificationMeta('a');
  GeneratedTextColumn _a;
  GeneratedTextColumn get a => _a ??= _constructA();
  GeneratedTextColumn _constructA() {
    return GeneratedTextColumn('a', $tableName, true,
        $customConstraints: 'DEFAULT \'something\'',
        defaultValue:
            const CustomExpression<String, StringType>('\'something\''));
  }

  final VerificationMeta _bMeta = const VerificationMeta('b');
  GeneratedIntColumn _b;
  GeneratedIntColumn get b => _b ??= _constructB();
  GeneratedIntColumn _constructB() {
    return GeneratedIntColumn('b', $tableName, true,
        $customConstraints: 'UNIQUE');
  }

  @override
  List<GeneratedColumn> get $columns => [a, b];
  @override
  WithDefaults get asDslTable => this;
  @override
  String get $tableName => _alias ?? 'with_defaults';
  @override
  final String actualTableName = 'with_defaults';
  @override
  VerificationContext validateIntegrity(WithDefaultsCompanion d,
      {bool isInserting = false}) {
    final context = VerificationContext();
    if (d.a.present) {
      context.handle(_aMeta, a.isAcceptableValue(d.a.value, _aMeta));
    }
    if (d.b.present) {
      context.handle(_bMeta, b.isAcceptableValue(d.b.value, _bMeta));
    }
    return context;
  }

  @override
  Set<GeneratedColumn> get $primaryKey => <GeneratedColumn>{};
  @override
  WithDefault map(Map<String, dynamic> data, {String tablePrefix}) {
    final effectivePrefix = tablePrefix != null ? '$tablePrefix.' : null;
    return WithDefault.fromData(data, _db, prefix: effectivePrefix);
  }

  @override
  Map<String, Variable> entityToSql(WithDefaultsCompanion d) {
    final map = <String, Variable>{};
    if (d.a.present) {
      map['a'] = Variable<String, StringType>(d.a.value);
    }
    if (d.b.present) {
      map['b'] = Variable<int, IntType>(d.b.value);
    }
    return map;
  }

  @override
  WithDefaults createAlias(String alias) {
    return WithDefaults(_db, alias);
  }

  @override
  bool get dontWriteConstraints => true;
}

class NoId extends DataClass implements Insertable<NoId> {
  final Uint8List payload;
  NoId({@required this.payload});
  factory NoId.fromData(Map<String, dynamic> data, GeneratedDatabase db,
      {String prefix}) {
    final effectivePrefix = prefix ?? '';
    final uint8ListType = db.typeSystem.forDartType<Uint8List>();
    return NoId(
      payload: uint8ListType
          .mapFromDatabaseResponse(data['${effectivePrefix}payload']),
    );
  }
  factory NoId.fromJson(Map<String, dynamic> json,
      {ValueSerializer serializer}) {
    serializer ??= moorRuntimeOptions.defaultSerializer;
    return NoId(
      payload: serializer.fromJson<Uint8List>(json['payload']),
    );
  }
  factory NoId.fromJsonString(String encodedJson,
          {ValueSerializer serializer}) =>
      NoId.fromJson(DataClass.parseJson(encodedJson) as Map<String, dynamic>,
          serializer: serializer);
  @override
  Map<String, dynamic> toJson({ValueSerializer serializer}) {
    serializer ??= moorRuntimeOptions.defaultSerializer;
    return <String, dynamic>{
      'payload': serializer.toJson<Uint8List>(payload),
    };
  }

  @override
  NoIdsCompanion createCompanion(bool nullToAbsent) {
    return NoIdsCompanion(
      payload: payload == null && nullToAbsent
          ? const Value.absent()
          : Value(payload),
    );
  }

  NoId copyWith({Uint8List payload}) => NoId(
        payload: payload ?? this.payload,
      );
  @override
  String toString() {
    return (StringBuffer('NoId(')..write('payload: $payload')..write(')'))
        .toString();
  }

  @override
  int get hashCode => $mrjf(payload.hashCode);
  @override
  bool operator ==(dynamic other) =>
      identical(this, other) ||
      (other is NoId && other.payload == this.payload);
}

class NoIdsCompanion extends UpdateCompanion<NoId> {
  final Value<Uint8List> payload;
  const NoIdsCompanion({
    this.payload = const Value.absent(),
  });
  NoIdsCompanion.insert({
    @required Uint8List payload,
  }) : payload = Value(payload);
  NoIdsCompanion copyWith({Value<Uint8List> payload}) {
    return NoIdsCompanion(
      payload: payload ?? this.payload,
    );
  }
}

class NoIds extends Table with TableInfo<NoIds, NoId> {
  final GeneratedDatabase _db;
  final String _alias;
  NoIds(this._db, [this._alias]);
  final VerificationMeta _payloadMeta = const VerificationMeta('payload');
  GeneratedBlobColumn _payload;
  GeneratedBlobColumn get payload => _payload ??= _constructPayload();
  GeneratedBlobColumn _constructPayload() {
    return GeneratedBlobColumn('payload', $tableName, false,
        $customConstraints: 'NOT NULL PRIMARY KEY');
  }

  @override
  List<GeneratedColumn> get $columns => [payload];
  @override
  NoIds get asDslTable => this;
  @override
  String get $tableName => _alias ?? 'no_ids';
  @override
  final String actualTableName = 'no_ids';
  @override
  VerificationContext validateIntegrity(NoIdsCompanion d,
      {bool isInserting = false}) {
    final context = VerificationContext();
    if (d.payload.present) {
      context.handle(_payloadMeta,
          payload.isAcceptableValue(d.payload.value, _payloadMeta));
    } else if (isInserting) {
      context.missing(_payloadMeta);
    }
    return context;
  }

  @override
  Set<GeneratedColumn> get $primaryKey => {payload};
  @override
  NoId map(Map<String, dynamic> data, {String tablePrefix}) {
    final effectivePrefix = tablePrefix != null ? '$tablePrefix.' : null;
    return NoId.fromData(data, _db, prefix: effectivePrefix);
  }

  @override
  Map<String, Variable> entityToSql(NoIdsCompanion d) {
    final map = <String, Variable>{};
    if (d.payload.present) {
      map['payload'] = Variable<Uint8List, BlobType>(d.payload.value);
    }
    return map;
  }

  @override
  NoIds createAlias(String alias) {
    return NoIds(_db, alias);
  }

  @override
  bool get withoutRowId => true;
  @override
  bool get dontWriteConstraints => true;
}

<<<<<<< HEAD
class WithConstraint extends DataClass implements Insertable<WithConstraint> {
  final String a;
  final int b;
  final double c;
  WithConstraint({this.a, @required this.b, this.c});
  factory WithConstraint.fromData(
      Map<String, dynamic> data, GeneratedDatabase db,
=======
class Config extends DataClass implements Insertable<Config> {
  final String configKey;
  final String configValue;
  final SyncType syncState;
  Config({@required this.configKey, this.configValue, this.syncState});
  factory Config.fromData(Map<String, dynamic> data, GeneratedDatabase db,
>>>>>>> 3872c645
      {String prefix}) {
    final effectivePrefix = prefix ?? '';
    final stringType = db.typeSystem.forDartType<String>();
    final intType = db.typeSystem.forDartType<int>();
<<<<<<< HEAD
    final doubleType = db.typeSystem.forDartType<double>();
    return WithConstraint(
      a: stringType.mapFromDatabaseResponse(data['${effectivePrefix}a']),
      b: intType.mapFromDatabaseResponse(data['${effectivePrefix}b']),
      c: doubleType.mapFromDatabaseResponse(data['${effectivePrefix}c']),
    );
  }
  factory WithConstraint.fromJson(Map<String, dynamic> json,
      {ValueSerializer serializer}) {
    serializer ??= moorRuntimeOptions.defaultSerializer;
    return WithConstraint(
      a: serializer.fromJson<String>(json['a']),
      b: serializer.fromJson<int>(json['b']),
      c: serializer.fromJson<double>(json['c']),
=======
    return Config(
      configKey: stringType
          .mapFromDatabaseResponse(data['${effectivePrefix}config_key']),
      configValue: stringType
          .mapFromDatabaseResponse(data['${effectivePrefix}config_value']),
      syncState: ConfigTable.$converter0.mapToDart(intType
          .mapFromDatabaseResponse(data['${effectivePrefix}sync_state'])),
    );
  }
  factory Config.fromJson(Map<String, dynamic> json,
      {ValueSerializer serializer = const ValueSerializer.defaults()}) {
    return Config(
      configKey: serializer.fromJson<String>(json['config_key']),
      configValue: serializer.fromJson<String>(json['config_value']),
      syncState: serializer.fromJson<SyncType>(json['sync_state']),
>>>>>>> 3872c645
    );
  }
  factory WithConstraint.fromJsonString(String encodedJson,
          {ValueSerializer serializer}) =>
      WithConstraint.fromJson(
          DataClass.parseJson(encodedJson) as Map<String, dynamic>,
          serializer: serializer);
  @override
<<<<<<< HEAD
  Map<String, dynamic> toJson({ValueSerializer serializer}) {
    serializer ??= moorRuntimeOptions.defaultSerializer;
    return <String, dynamic>{
      'a': serializer.toJson<String>(a),
      'b': serializer.toJson<int>(b),
      'c': serializer.toJson<double>(c),
=======
  Map<String, dynamic> toJson(
      {ValueSerializer serializer = const ValueSerializer.defaults()}) {
    return {
      'config_key': serializer.toJson<String>(configKey),
      'config_value': serializer.toJson<String>(configValue),
      'sync_state': serializer.toJson<SyncType>(syncState),
>>>>>>> 3872c645
    };
  }

  @override
<<<<<<< HEAD
  WithConstraintsCompanion createCompanion(bool nullToAbsent) {
    return WithConstraintsCompanion(
      a: a == null && nullToAbsent ? const Value.absent() : Value(a),
      b: b == null && nullToAbsent ? const Value.absent() : Value(b),
      c: c == null && nullToAbsent ? const Value.absent() : Value(c),
    );
  }

  WithConstraint copyWith({String a, int b, double c}) => WithConstraint(
        a: a ?? this.a,
        b: b ?? this.b,
        c: c ?? this.c,
      );
  @override
  String toString() {
    return (StringBuffer('WithConstraint(')
          ..write('a: $a, ')
          ..write('b: $b, ')
          ..write('c: $c')
=======
  ConfigCompanion createCompanion(bool nullToAbsent) {
    return ConfigCompanion(
      configKey: configKey == null && nullToAbsent
          ? const Value.absent()
          : Value(configKey),
      configValue: configValue == null && nullToAbsent
          ? const Value.absent()
          : Value(configValue),
      syncState: syncState == null && nullToAbsent
          ? const Value.absent()
          : Value(syncState),
    );
  }

  Config copyWith({String configKey, String configValue, SyncType syncState}) =>
      Config(
        configKey: configKey ?? this.configKey,
        configValue: configValue ?? this.configValue,
        syncState: syncState ?? this.syncState,
      );
  @override
  String toString() {
    return (StringBuffer('Config(')
          ..write('configKey: $configKey, ')
          ..write('configValue: $configValue, ')
          ..write('syncState: $syncState')
>>>>>>> 3872c645
          ..write(')'))
        .toString();
  }

  @override
<<<<<<< HEAD
  int get hashCode => $mrjf($mrjc(a.hashCode, $mrjc(b.hashCode, c.hashCode)));
=======
  int get hashCode => $mrjf($mrjc(
      configKey.hashCode, $mrjc(configValue.hashCode, syncState.hashCode)));
>>>>>>> 3872c645
  @override
  bool operator ==(dynamic other) =>
      identical(this, other) ||
<<<<<<< HEAD
      (other is WithConstraint &&
          other.a == this.a &&
          other.b == this.b &&
          other.c == this.c);
}

class WithConstraintsCompanion extends UpdateCompanion<WithConstraint> {
  final Value<String> a;
  final Value<int> b;
  final Value<double> c;
  const WithConstraintsCompanion({
    this.a = const Value.absent(),
    this.b = const Value.absent(),
    this.c = const Value.absent(),
  });
  WithConstraintsCompanion.insert({
    this.a = const Value.absent(),
    @required int b,
    this.c = const Value.absent(),
  }) : b = Value(b);
  WithConstraintsCompanion copyWith(
      {Value<String> a, Value<int> b, Value<double> c}) {
    return WithConstraintsCompanion(
      a: a ?? this.a,
      b: b ?? this.b,
      c: c ?? this.c,
=======
      (other is Config &&
          other.configKey == this.configKey &&
          other.configValue == this.configValue &&
          other.syncState == this.syncState);
}

class ConfigCompanion extends UpdateCompanion<Config> {
  final Value<String> configKey;
  final Value<String> configValue;
  final Value<SyncType> syncState;
  const ConfigCompanion({
    this.configKey = const Value.absent(),
    this.configValue = const Value.absent(),
    this.syncState = const Value.absent(),
  });
  ConfigCompanion.insert({
    @required String configKey,
    this.configValue = const Value.absent(),
    this.syncState = const Value.absent(),
  }) : configKey = Value(configKey);
  ConfigCompanion copyWith(
      {Value<String> configKey,
      Value<String> configValue,
      Value<SyncType> syncState}) {
    return ConfigCompanion(
      configKey: configKey ?? this.configKey,
      configValue: configValue ?? this.configValue,
      syncState: syncState ?? this.syncState,
>>>>>>> 3872c645
    );
  }
}

class WithConstraints extends Table
    with TableInfo<WithConstraints, WithConstraint> {
  final GeneratedDatabase _db;
  final String _alias;
  WithConstraints(this._db, [this._alias]);
  final VerificationMeta _aMeta = const VerificationMeta('a');
  GeneratedTextColumn _a;
  GeneratedTextColumn get a => _a ??= _constructA();
  GeneratedTextColumn _constructA() {
    return GeneratedTextColumn('a', $tableName, true, $customConstraints: '');
  }

  final VerificationMeta _bMeta = const VerificationMeta('b');
  GeneratedIntColumn _b;
  GeneratedIntColumn get b => _b ??= _constructB();
  GeneratedIntColumn _constructB() {
    return GeneratedIntColumn('b', $tableName, false,
        $customConstraints: 'NOT NULL');
  }

  final VerificationMeta _cMeta = const VerificationMeta('c');
  GeneratedRealColumn _c;
  GeneratedRealColumn get c => _c ??= _constructC();
  GeneratedRealColumn _constructC() {
    return GeneratedRealColumn('c', $tableName, true, $customConstraints: '');
  }

  final VerificationMeta _syncStateMeta = const VerificationMeta('syncState');
  GeneratedIntColumn _syncState;
  GeneratedIntColumn get syncState => _syncState ??= _constructSyncState();
  GeneratedIntColumn _constructSyncState() {
    return GeneratedIntColumn('sync_state', $tableName, true,
        $customConstraints: '');
  }

  @override
<<<<<<< HEAD
  List<GeneratedColumn> get $columns => [a, b, c];
=======
  List<GeneratedColumn> get $columns => [configKey, configValue, syncState];
>>>>>>> 3872c645
  @override
  WithConstraints get asDslTable => this;
  @override
  String get $tableName => _alias ?? 'with_constraints';
  @override
  final String actualTableName = 'with_constraints';
  @override
  VerificationContext validateIntegrity(WithConstraintsCompanion d,
      {bool isInserting = false}) {
    final context = VerificationContext();
    if (d.a.present) {
      context.handle(_aMeta, a.isAcceptableValue(d.a.value, _aMeta));
    }
    if (d.b.present) {
      context.handle(_bMeta, b.isAcceptableValue(d.b.value, _bMeta));
    } else if (isInserting) {
      context.missing(_bMeta);
    }
    if (d.c.present) {
      context.handle(_cMeta, c.isAcceptableValue(d.c.value, _cMeta));
    }
    context.handle(_syncStateMeta, const VerificationResult.success());
    return context;
  }

  @override
  Set<GeneratedColumn> get $primaryKey => <GeneratedColumn>{};
  @override
  WithConstraint map(Map<String, dynamic> data, {String tablePrefix}) {
    final effectivePrefix = tablePrefix != null ? '$tablePrefix.' : null;
    return WithConstraint.fromData(data, _db, prefix: effectivePrefix);
  }

  @override
  Map<String, Variable> entityToSql(WithConstraintsCompanion d) {
    final map = <String, Variable>{};
    if (d.a.present) {
      map['a'] = Variable<String, StringType>(d.a.value);
    }
    if (d.b.present) {
      map['b'] = Variable<int, IntType>(d.b.value);
    }
    if (d.c.present) {
      map['c'] = Variable<double, RealType>(d.c.value);
    }
    if (d.syncState.present) {
      final converter = ConfigTable.$converter0;
      map['sync_state'] =
          Variable<int, IntType>(converter.mapToSql(d.syncState.value));
    }
    return map;
  }

  @override
  WithConstraints createAlias(String alias) {
    return WithConstraints(_db, alias);
  }

  static TypeConverter<SyncType, int> $converter0 = const SyncTypeConverter();
  @override
  List<String> get customConstraints =>
      const ['FOREIGN KEY (a, b) REFERENCES with_defaults (a, b)'];
  @override
  bool get dontWriteConstraints => true;
}

class MytableData extends DataClass implements Insertable<MytableData> {
  final int someid;
  final String sometext;
  final bool somebool;
  final DateTime somedate;
  MytableData(
      {@required this.someid, this.sometext, this.somebool, this.somedate});
  factory MytableData.fromData(Map<String, dynamic> data, GeneratedDatabase db,
      {String prefix}) {
    final effectivePrefix = prefix ?? '';
    final intType = db.typeSystem.forDartType<int>();
    final stringType = db.typeSystem.forDartType<String>();
    final boolType = db.typeSystem.forDartType<bool>();
    final dateTimeType = db.typeSystem.forDartType<DateTime>();
    return MytableData(
      someid: intType.mapFromDatabaseResponse(data['${effectivePrefix}someid']),
      sometext: stringType
          .mapFromDatabaseResponse(data['${effectivePrefix}sometext']),
      somebool:
          boolType.mapFromDatabaseResponse(data['${effectivePrefix}somebool']),
      somedate: dateTimeType
          .mapFromDatabaseResponse(data['${effectivePrefix}somedate']),
    );
  }
  factory MytableData.fromJson(Map<String, dynamic> json,
      {ValueSerializer serializer}) {
    serializer ??= moorRuntimeOptions.defaultSerializer;
    return MytableData(
      someid: serializer.fromJson<int>(json['someid']),
      sometext: serializer.fromJson<String>(json['sometext']),
      somebool: serializer.fromJson<bool>(json['somebool']),
      somedate: serializer.fromJson<DateTime>(json['somedate']),
    );
  }
  factory MytableData.fromJsonString(String encodedJson,
          {ValueSerializer serializer}) =>
      MytableData.fromJson(
          DataClass.parseJson(encodedJson) as Map<String, dynamic>,
          serializer: serializer);
  @override
  Map<String, dynamic> toJson({ValueSerializer serializer}) {
    serializer ??= moorRuntimeOptions.defaultSerializer;
    return <String, dynamic>{
      'someid': serializer.toJson<int>(someid),
      'sometext': serializer.toJson<String>(sometext),
      'somebool': serializer.toJson<bool>(somebool),
      'somedate': serializer.toJson<DateTime>(somedate),
    };
  }

  @override
  MytableCompanion createCompanion(bool nullToAbsent) {
    return MytableCompanion(
      someid:
          someid == null && nullToAbsent ? const Value.absent() : Value(someid),
      sometext: sometext == null && nullToAbsent
          ? const Value.absent()
          : Value(sometext),
      somebool: somebool == null && nullToAbsent
          ? const Value.absent()
          : Value(somebool),
      somedate: somedate == null && nullToAbsent
          ? const Value.absent()
          : Value(somedate),
    );
  }

  MytableData copyWith(
          {int someid, String sometext, bool somebool, DateTime somedate}) =>
      MytableData(
        someid: someid ?? this.someid,
        sometext: sometext ?? this.sometext,
        somebool: somebool ?? this.somebool,
        somedate: somedate ?? this.somedate,
      );
  @override
  String toString() {
    return (StringBuffer('MytableData(')
          ..write('someid: $someid, ')
          ..write('sometext: $sometext, ')
          ..write('somebool: $somebool, ')
          ..write('somedate: $somedate')
          ..write(')'))
        .toString();
  }

  @override
  int get hashCode => $mrjf($mrjc(someid.hashCode,
      $mrjc(sometext.hashCode, $mrjc(somebool.hashCode, somedate.hashCode))));
  @override
  bool operator ==(dynamic other) =>
      identical(this, other) ||
      (other is MytableData &&
          other.someid == this.someid &&
          other.sometext == this.sometext &&
          other.somebool == this.somebool &&
          other.somedate == this.somedate);
}

class MytableCompanion extends UpdateCompanion<MytableData> {
  final Value<int> someid;
  final Value<String> sometext;
  final Value<bool> somebool;
  final Value<DateTime> somedate;
  const MytableCompanion({
    this.someid = const Value.absent(),
    this.sometext = const Value.absent(),
    this.somebool = const Value.absent(),
    this.somedate = const Value.absent(),
  });
  MytableCompanion.insert({
    this.someid = const Value.absent(),
    this.sometext = const Value.absent(),
    this.somebool = const Value.absent(),
    this.somedate = const Value.absent(),
  });
  MytableCompanion copyWith(
      {Value<int> someid,
      Value<String> sometext,
      Value<bool> somebool,
      Value<DateTime> somedate}) {
    return MytableCompanion(
      someid: someid ?? this.someid,
      sometext: sometext ?? this.sometext,
      somebool: somebool ?? this.somebool,
      somedate: somedate ?? this.somedate,
    );
  }
}

class Mytable extends Table with TableInfo<Mytable, MytableData> {
  final GeneratedDatabase _db;
  final String _alias;
  Mytable(this._db, [this._alias]);
  final VerificationMeta _someidMeta = const VerificationMeta('someid');
  GeneratedIntColumn _someid;
  GeneratedIntColumn get someid => _someid ??= _constructSomeid();
  GeneratedIntColumn _constructSomeid() {
    return GeneratedIntColumn('someid', $tableName, false,
        declaredAsPrimaryKey: true, $customConstraints: 'NOT NULL PRIMARY KEY');
  }

  final VerificationMeta _sometextMeta = const VerificationMeta('sometext');
  GeneratedTextColumn _sometext;
  GeneratedTextColumn get sometext => _sometext ??= _constructSometext();
  GeneratedTextColumn _constructSometext() {
    return GeneratedTextColumn('sometext', $tableName, true,
        $customConstraints: '');
  }

  final VerificationMeta _someboolMeta = const VerificationMeta('somebool');
  GeneratedBoolColumn _somebool;
  GeneratedBoolColumn get somebool => _somebool ??= _constructSomebool();
  GeneratedBoolColumn _constructSomebool() {
    return GeneratedBoolColumn('somebool', $tableName, true,
        $customConstraints: '');
  }

  final VerificationMeta _somedateMeta = const VerificationMeta('somedate');
  GeneratedDateTimeColumn _somedate;
  GeneratedDateTimeColumn get somedate => _somedate ??= _constructSomedate();
  GeneratedDateTimeColumn _constructSomedate() {
    return GeneratedDateTimeColumn('somedate', $tableName, true,
        $customConstraints: '');
  }

  @override
  List<GeneratedColumn> get $columns => [someid, sometext, somebool, somedate];
  @override
  Mytable get asDslTable => this;
  @override
  String get $tableName => _alias ?? 'mytable';
  @override
  final String actualTableName = 'mytable';
  @override
  VerificationContext validateIntegrity(MytableCompanion d,
      {bool isInserting = false}) {
    final context = VerificationContext();
    if (d.someid.present) {
      context.handle(
          _someidMeta, someid.isAcceptableValue(d.someid.value, _someidMeta));
    }
    if (d.sometext.present) {
      context.handle(_sometextMeta,
          sometext.isAcceptableValue(d.sometext.value, _sometextMeta));
    }
    if (d.somebool.present) {
      context.handle(_someboolMeta,
          somebool.isAcceptableValue(d.somebool.value, _someboolMeta));
    }
    if (d.somedate.present) {
      context.handle(_somedateMeta,
          somedate.isAcceptableValue(d.somedate.value, _somedateMeta));
    }
    return context;
  }

  @override
  Set<GeneratedColumn> get $primaryKey => {someid};
  @override
  MytableData map(Map<String, dynamic> data, {String tablePrefix}) {
    final effectivePrefix = tablePrefix != null ? '$tablePrefix.' : null;
    return MytableData.fromData(data, _db, prefix: effectivePrefix);
  }

  @override
  Map<String, Variable> entityToSql(MytableCompanion d) {
    final map = <String, Variable>{};
    if (d.someid.present) {
      map['someid'] = Variable<int, IntType>(d.someid.value);
    }
    if (d.sometext.present) {
      map['sometext'] = Variable<String, StringType>(d.sometext.value);
    }
    if (d.somebool.present) {
      map['somebool'] = Variable<bool, BoolType>(d.somebool.value);
    }
    if (d.somedate.present) {
      map['somedate'] = Variable<DateTime, DateTimeType>(d.somedate.value);
    }
    return map;
  }

  @override
  Mytable createAlias(String alias) {
    return Mytable(_db, alias);
  }

  @override
  bool get dontWriteConstraints => true;
}

class EMail extends DataClass implements Insertable<EMail> {
  final String sender;
  final String title;
  final String body;
  EMail({@required this.sender, @required this.title, @required this.body});
  factory EMail.fromData(Map<String, dynamic> data, GeneratedDatabase db,
      {String prefix}) {
    final effectivePrefix = prefix ?? '';
    final stringType = db.typeSystem.forDartType<String>();
    return EMail(
      sender:
          stringType.mapFromDatabaseResponse(data['${effectivePrefix}sender']),
      title:
          stringType.mapFromDatabaseResponse(data['${effectivePrefix}title']),
      body: stringType.mapFromDatabaseResponse(data['${effectivePrefix}body']),
    );
  }
  factory EMail.fromJson(Map<String, dynamic> json,
      {ValueSerializer serializer}) {
    serializer ??= moorRuntimeOptions.defaultSerializer;
    return EMail(
      sender: serializer.fromJson<String>(json['sender']),
      title: serializer.fromJson<String>(json['title']),
      body: serializer.fromJson<String>(json['body']),
    );
  }
  factory EMail.fromJsonString(String encodedJson,
          {ValueSerializer serializer}) =>
      EMail.fromJson(DataClass.parseJson(encodedJson) as Map<String, dynamic>,
          serializer: serializer);
  @override
  Map<String, dynamic> toJson({ValueSerializer serializer}) {
    serializer ??= moorRuntimeOptions.defaultSerializer;
    return <String, dynamic>{
      'sender': serializer.toJson<String>(sender),
      'title': serializer.toJson<String>(title),
      'body': serializer.toJson<String>(body),
    };
  }

  @override
  EmailCompanion createCompanion(bool nullToAbsent) {
    return EmailCompanion(
      sender:
          sender == null && nullToAbsent ? const Value.absent() : Value(sender),
      title:
          title == null && nullToAbsent ? const Value.absent() : Value(title),
      body: body == null && nullToAbsent ? const Value.absent() : Value(body),
    );
  }

  EMail copyWith({String sender, String title, String body}) => EMail(
        sender: sender ?? this.sender,
        title: title ?? this.title,
        body: body ?? this.body,
      );
  @override
  String toString() {
    return (StringBuffer('EMail(')
          ..write('sender: $sender, ')
          ..write('title: $title, ')
          ..write('body: $body')
          ..write(')'))
        .toString();
  }

  @override
  int get hashCode =>
      $mrjf($mrjc(sender.hashCode, $mrjc(title.hashCode, body.hashCode)));
  @override
  bool operator ==(dynamic other) =>
      identical(this, other) ||
      (other is EMail &&
          other.sender == this.sender &&
          other.title == this.title &&
          other.body == this.body);
}

class EmailCompanion extends UpdateCompanion<EMail> {
  final Value<String> sender;
  final Value<String> title;
  final Value<String> body;
  const EmailCompanion({
    this.sender = const Value.absent(),
    this.title = const Value.absent(),
    this.body = const Value.absent(),
  });
  EmailCompanion.insert({
    @required String sender,
    @required String title,
    @required String body,
  })  : sender = Value(sender),
        title = Value(title),
        body = Value(body);
  EmailCompanion copyWith(
      {Value<String> sender, Value<String> title, Value<String> body}) {
    return EmailCompanion(
      sender: sender ?? this.sender,
      title: title ?? this.title,
      body: body ?? this.body,
    );
  }
}

class Email extends Table
    with TableInfo<Email, EMail>, VirtualTableInfo<Email, EMail> {
  final GeneratedDatabase _db;
  final String _alias;
  Email(this._db, [this._alias]);
  final VerificationMeta _senderMeta = const VerificationMeta('sender');
  GeneratedTextColumn _sender;
  GeneratedTextColumn get sender => _sender ??= _constructSender();
  GeneratedTextColumn _constructSender() {
    return GeneratedTextColumn('sender', $tableName, false,
        $customConstraints: '');
  }

  final VerificationMeta _titleMeta = const VerificationMeta('title');
  GeneratedTextColumn _title;
  GeneratedTextColumn get title => _title ??= _constructTitle();
  GeneratedTextColumn _constructTitle() {
    return GeneratedTextColumn('title', $tableName, false,
        $customConstraints: '');
  }

  final VerificationMeta _bodyMeta = const VerificationMeta('body');
  GeneratedTextColumn _body;
  GeneratedTextColumn get body => _body ??= _constructBody();
  GeneratedTextColumn _constructBody() {
    return GeneratedTextColumn('body', $tableName, false,
        $customConstraints: '');
  }

  @override
  List<GeneratedColumn> get $columns => [sender, title, body];
  @override
  Email get asDslTable => this;
  @override
  String get $tableName => _alias ?? 'email';
  @override
  final String actualTableName = 'email';
  @override
  VerificationContext validateIntegrity(EmailCompanion d,
      {bool isInserting = false}) {
    final context = VerificationContext();
    if (d.sender.present) {
      context.handle(
          _senderMeta, sender.isAcceptableValue(d.sender.value, _senderMeta));
    } else if (isInserting) {
      context.missing(_senderMeta);
    }
    if (d.title.present) {
      context.handle(
          _titleMeta, title.isAcceptableValue(d.title.value, _titleMeta));
    } else if (isInserting) {
      context.missing(_titleMeta);
    }
    if (d.body.present) {
      context.handle(
          _bodyMeta, body.isAcceptableValue(d.body.value, _bodyMeta));
    } else if (isInserting) {
      context.missing(_bodyMeta);
    }
    return context;
  }

  @override
  Set<GeneratedColumn> get $primaryKey => <GeneratedColumn>{};
  @override
  EMail map(Map<String, dynamic> data, {String tablePrefix}) {
    final effectivePrefix = tablePrefix != null ? '$tablePrefix.' : null;
    return EMail.fromData(data, _db, prefix: effectivePrefix);
  }

  @override
  Map<String, Variable> entityToSql(EmailCompanion d) {
    final map = <String, Variable>{};
    if (d.sender.present) {
      map['sender'] = Variable<String, StringType>(d.sender.value);
    }
    if (d.title.present) {
      map['title'] = Variable<String, StringType>(d.title.value);
    }
    if (d.body.present) {
      map['body'] = Variable<String, StringType>(d.body.value);
    }
    return map;
  }

  @override
  Email createAlias(String alias) {
    return Email(_db, alias);
  }

  @override
  bool get dontWriteConstraints => true;
  @override
  String get moduleAndArgs => 'fts5(sender, title, body)';
}

abstract class _$CustomTablesDb extends GeneratedDatabase {
  _$CustomTablesDb(QueryExecutor e) : super(SqlTypeSystem.defaultInstance, e);
  _$CustomTablesDb.connect(DatabaseConnection c) : super.connect(c);
  ConfigTable _config;
  ConfigTable get config => _config ??= ConfigTable(this);
  Index _valueIdx;
  Index get valueIdx => _valueIdx ??= Index('value_idx',
      'CREATE INDEX IF NOT EXISTS value_idx ON config (config_value);');
  WithDefaults _withDefaults;
  WithDefaults get withDefaults => _withDefaults ??= WithDefaults(this);
  Trigger _myTrigger;
  Trigger get myTrigger => _myTrigger ??= Trigger(
      'CREATE TRIGGER my_trigger AFTER INSERT ON config BEGIN\n  INSERT INTO with_defaults VALUES (new.config_key, LENGTH(new.config_value));\nEND;',
      'my_trigger');
  NoIds _noIds;
  NoIds get noIds => _noIds ??= NoIds(this);
  WithConstraints _withConstraints;
  WithConstraints get withConstraints =>
      _withConstraints ??= WithConstraints(this);
  Mytable _mytable;
  Mytable get mytable => _mytable ??= Mytable(this);
  Email _email;
  Email get email => _email ??= Email(this);
  Config _rowToConfig(QueryRow row) {
    return Config(
      configKey: row.readString('config_key'),
      configValue: row.readString('config_value'),
      syncState: ConfigTable.$converter0.mapToDart(row.readInt('sync_state')),
    );
  }

  Selectable<Config> readConfig(String var1) {
    return customSelectQuery('SELECT * FROM config WHERE config_key = ?',
        variables: [Variable.withString(var1)],
        readsFrom: {config}).map(_rowToConfig);
  }

  Selectable<Config> readMultiple(List<String> var1, OrderBy clause) {
    var $arrayStartIndex = 1;
    final expandedvar1 = $expandVar($arrayStartIndex, var1.length);
    $arrayStartIndex += var1.length;
    final generatedclause = $write(clause);
    $arrayStartIndex += generatedclause.amountOfVariables;
    return customSelectQuery(
        'SELECT * FROM config WHERE config_key IN ($expandedvar1) ORDER BY ${generatedclause.sql}',
        variables: [
          for (var $ in var1) Variable.withString($),
          ...generatedclause.introducedVariables
        ],
        readsFrom: {
          config
        }).map(_rowToConfig);
  }

  Selectable<Config> readDynamic(Expression<bool, BoolType> predicate) {
    final generatedpredicate = $write(predicate);
    return customSelectQuery(
        'SELECT * FROM config WHERE ${generatedpredicate.sql}',
        variables: [...generatedpredicate.introducedVariables],
        readsFrom: {config}).map(_rowToConfig);
  }

  Selectable<Config> findValidJsons() {
    return customSelectQuery(
        'SELECT * FROM config WHERE json_valid(config_value)',
        variables: [],
        readsFrom: {config}).map(_rowToConfig);
  }

  MultipleResult _rowToMultipleResult(QueryRow row) {
    return MultipleResult(
      a: row.readString('a'),
      b: row.readInt('b'),
      c: row.readDouble('c'),
      a1: row.readString('a'),
      b1: row.readInt('b'),
    );
  }

  Selectable<MultipleResult> multiple(Expression<bool, BoolType> predicate) {
    final generatedpredicate = $write(predicate, hasMultipleTables: true);
    return customSelectQuery(
        'SELECT * FROM with_constraints c\n INNER JOIN with_defaults d\n   ON d.a = c.a AND d.b = c.b\n WHERE ${generatedpredicate.sql}',
        variables: [...generatedpredicate.introducedVariables],
        readsFrom: {withConstraints, withDefaults}).map(_rowToMultipleResult);
  }

  EMail _rowToEMail(QueryRow row) {
    return EMail(
      sender: row.readString('sender'),
      title: row.readString('title'),
      body: row.readString('body'),
    );
  }

  Selectable<EMail> searchEmails(String term) {
    return customSelectQuery(
        'SELECT * FROM email WHERE email MATCH :term ORDER BY rank',
        variables: [Variable.withString(term)],
        readsFrom: {email}).map(_rowToEMail);
  }

  ReadRowIdResult _rowToReadRowIdResult(QueryRow row) {
    return ReadRowIdResult(
      rowid: row.readInt('rowid'),
      configKey: row.readString('config_key'),
      configValue: row.readString('config_value'),
      syncState: ConfigTable.$converter0.mapToDart(row.readInt('sync_state')),
    );
  }

  Selectable<ReadRowIdResult> readRowId(Expression<int, IntType> expr) {
    final generatedexpr = $write(expr);
    return customSelectQuery(
        'SELECT oid, * FROM config WHERE _rowid_ = ${generatedexpr.sql}',
        variables: [...generatedexpr.introducedVariables],
        readsFrom: {config}).map(_rowToReadRowIdResult);
  }

  Selectable<int> cfeTest() {
    return customSelectQuery(
        'WITH RECURSIVE\n  cnt(x) AS (\n    SELECT 1\n      UNION ALL\n      SELECT x+1 FROM cnt\n      LIMIT 1000000\n    )\n  SELECT x FROM cnt',
        variables: [],
        readsFrom: {}).map((QueryRow row) => row.readInt('x'));
  }

  Future<int> writeConfig(String key, String value) {
    return customInsert(
      'REPLACE INTO config (config_key, config_value) VALUES (:key, :value)',
      variables: [Variable.withString(key), Variable.withString(value)],
      updates: {config},
    );
  }

  @override
  Iterable<TableInfo> get allTables => allSchemaEntities.whereType<TableInfo>();
  @override
  List<DatabaseSchemaEntity> get allSchemaEntities => [
        config,
        valueIdx,
        withDefaults,
        myTrigger,
        OnCreateQuery('INSERT INTO config VALUES (\'key\', \'values\')'),
        noIds,
        withConstraints,
        mytable,
        email
      ];
}

class MultipleResult {
  final String a;
  final int b;
  final double c;
  final String a1;
  final int b1;
  MultipleResult({
    this.a,
    this.b,
    this.c,
    this.a1,
    this.b1,
  });
  @override
  int get hashCode => $mrjf($mrjc(a.hashCode,
      $mrjc(b.hashCode, $mrjc(c.hashCode, $mrjc(a1.hashCode, b1.hashCode)))));
  @override
  bool operator ==(dynamic other) =>
      identical(this, other) ||
      (other is MultipleResult &&
          other.a == this.a &&
          other.b == this.b &&
          other.c == this.c &&
          other.a1 == this.a1 &&
          other.b1 == this.b1);
}

class ReadRowIdResult {
  final int rowid;
  final String configKey;
  final String configValue;
  final SyncType syncState;
  ReadRowIdResult({
    this.rowid,
    this.configKey,
    this.configValue,
    this.syncState,
  });
  @override
  int get hashCode => $mrjf($mrjc(
      rowid.hashCode,
      $mrjc(configKey.hashCode,
          $mrjc(configValue.hashCode, syncState.hashCode))));
  @override
  bool operator ==(dynamic other) =>
      identical(this, other) ||
      (other is ReadRowIdResult &&
          other.rowid == this.rowid &&
          other.configKey == this.configKey &&
          other.configValue == this.configValue &&
          other.syncState == this.syncState);
}<|MERGE_RESOLUTION|>--- conflicted
+++ resolved
@@ -7,498 +7,16 @@
 // **************************************************************************
 
 // ignore_for_file: unnecessary_brace_in_string_interps, unnecessary_this
-class Config extends DataClass implements Insertable<Config> {
-  final String configKey;
-  final String configValue;
-  Config({@required this.configKey, this.configValue});
-  factory Config.fromData(Map<String, dynamic> data, GeneratedDatabase db,
-      {String prefix}) {
-    final effectivePrefix = prefix ?? '';
-    final stringType = db.typeSystem.forDartType<String>();
-    return Config(
-      configKey: stringType
-          .mapFromDatabaseResponse(data['${effectivePrefix}config_key']),
-      configValue: stringType
-          .mapFromDatabaseResponse(data['${effectivePrefix}config_value']),
-    );
-  }
-  factory Config.fromJson(Map<String, dynamic> json,
-      {ValueSerializer serializer}) {
-    serializer ??= moorRuntimeOptions.defaultSerializer;
-    return Config(
-      configKey: serializer.fromJson<String>(json['config_key']),
-      configValue: serializer.fromJson<String>(json['config_value']),
-    );
-  }
-  factory Config.fromJsonString(String encodedJson,
-          {ValueSerializer serializer}) =>
-      Config.fromJson(DataClass.parseJson(encodedJson) as Map<String, dynamic>,
-          serializer: serializer);
-  @override
-  Map<String, dynamic> toJson({ValueSerializer serializer}) {
-    serializer ??= moorRuntimeOptions.defaultSerializer;
-    return <String, dynamic>{
-      'config_key': serializer.toJson<String>(configKey),
-      'config_value': serializer.toJson<String>(configValue),
-    };
-  }
-
-  @override
-  ConfigCompanion createCompanion(bool nullToAbsent) {
-    return ConfigCompanion(
-      configKey: configKey == null && nullToAbsent
-          ? const Value.absent()
-          : Value(configKey),
-      configValue: configValue == null && nullToAbsent
-          ? const Value.absent()
-          : Value(configValue),
-    );
-  }
-
-  Config copyWith({String configKey, String configValue}) => Config(
-        configKey: configKey ?? this.configKey,
-        configValue: configValue ?? this.configValue,
-      );
-  @override
-  String toString() {
-    return (StringBuffer('Config(')
-          ..write('configKey: $configKey, ')
-          ..write('configValue: $configValue')
-          ..write(')'))
-        .toString();
-  }
-
-  @override
-  int get hashCode => $mrjf($mrjc(configKey.hashCode, configValue.hashCode));
-  @override
-  bool operator ==(dynamic other) =>
-      identical(this, other) ||
-      (other is Config &&
-          other.configKey == this.configKey &&
-          other.configValue == this.configValue);
-}
-
-class ConfigCompanion extends UpdateCompanion<Config> {
-  final Value<String> configKey;
-  final Value<String> configValue;
-  const ConfigCompanion({
-    this.configKey = const Value.absent(),
-    this.configValue = const Value.absent(),
-  });
-  ConfigCompanion.insert({
-    @required String configKey,
-    this.configValue = const Value.absent(),
-  }) : configKey = Value(configKey);
-  ConfigCompanion copyWith(
-      {Value<String> configKey, Value<String> configValue}) {
-    return ConfigCompanion(
-      configKey: configKey ?? this.configKey,
-      configValue: configValue ?? this.configValue,
-    );
-  }
-}
-
-class ConfigTable extends Table with TableInfo<ConfigTable, Config> {
-  final GeneratedDatabase _db;
-  final String _alias;
-  ConfigTable(this._db, [this._alias]);
-  final VerificationMeta _configKeyMeta = const VerificationMeta('configKey');
-  GeneratedTextColumn _configKey;
-  GeneratedTextColumn get configKey => _configKey ??= _constructConfigKey();
-  GeneratedTextColumn _constructConfigKey() {
-    return GeneratedTextColumn('config_key', $tableName, false,
-        $customConstraints: 'not null primary key');
-  }
-
-  final VerificationMeta _configValueMeta =
-      const VerificationMeta('configValue');
-  GeneratedTextColumn _configValue;
-  GeneratedTextColumn get configValue =>
-      _configValue ??= _constructConfigValue();
-  GeneratedTextColumn _constructConfigValue() {
-    return GeneratedTextColumn('config_value', $tableName, true,
-        $customConstraints: '');
-  }
-
-  @override
-  List<GeneratedColumn> get $columns => [configKey, configValue];
-  @override
-  ConfigTable get asDslTable => this;
-  @override
-  String get $tableName => _alias ?? 'config';
-  @override
-  final String actualTableName = 'config';
-  @override
-  VerificationContext validateIntegrity(ConfigCompanion d,
-      {bool isInserting = false}) {
-    final context = VerificationContext();
-    if (d.configKey.present) {
-      context.handle(_configKeyMeta,
-          configKey.isAcceptableValue(d.configKey.value, _configKeyMeta));
-    } else if (isInserting) {
-      context.missing(_configKeyMeta);
-    }
-    if (d.configValue.present) {
-      context.handle(_configValueMeta,
-          configValue.isAcceptableValue(d.configValue.value, _configValueMeta));
-    }
-    return context;
-  }
-
-  @override
-  Set<GeneratedColumn> get $primaryKey => {configKey};
-  @override
-  Config map(Map<String, dynamic> data, {String tablePrefix}) {
-    final effectivePrefix = tablePrefix != null ? '$tablePrefix.' : null;
-    return Config.fromData(data, _db, prefix: effectivePrefix);
-  }
-
-  @override
-  Map<String, Variable> entityToSql(ConfigCompanion d) {
-    final map = <String, Variable>{};
-    if (d.configKey.present) {
-      map['config_key'] = Variable<String, StringType>(d.configKey.value);
-    }
-    if (d.configValue.present) {
-      map['config_value'] = Variable<String, StringType>(d.configValue.value);
-    }
-    return map;
-  }
-
-  @override
-  ConfigTable createAlias(String alias) {
-    return ConfigTable(_db, alias);
-  }
-
-  @override
-  bool get dontWriteConstraints => true;
-}
-
-class WithDefault extends DataClass implements Insertable<WithDefault> {
-  final String a;
-  final int b;
-  WithDefault({this.a, this.b});
-  factory WithDefault.fromData(Map<String, dynamic> data, GeneratedDatabase db,
-      {String prefix}) {
-    final effectivePrefix = prefix ?? '';
-    final stringType = db.typeSystem.forDartType<String>();
-    final intType = db.typeSystem.forDartType<int>();
-    return WithDefault(
-      a: stringType.mapFromDatabaseResponse(data['${effectivePrefix}a']),
-      b: intType.mapFromDatabaseResponse(data['${effectivePrefix}b']),
-    );
-  }
-  factory WithDefault.fromJson(Map<String, dynamic> json,
-      {ValueSerializer serializer}) {
-    serializer ??= moorRuntimeOptions.defaultSerializer;
-    return WithDefault(
-      a: serializer.fromJson<String>(json['a']),
-      b: serializer.fromJson<int>(json['b']),
-    );
-  }
-  factory WithDefault.fromJsonString(String encodedJson,
-          {ValueSerializer serializer}) =>
-      WithDefault.fromJson(
-          DataClass.parseJson(encodedJson) as Map<String, dynamic>,
-          serializer: serializer);
-  @override
-  Map<String, dynamic> toJson({ValueSerializer serializer}) {
-    serializer ??= moorRuntimeOptions.defaultSerializer;
-    return <String, dynamic>{
-      'a': serializer.toJson<String>(a),
-      'b': serializer.toJson<int>(b),
-    };
-  }
-
-  @override
-  WithDefaultsCompanion createCompanion(bool nullToAbsent) {
-    return WithDefaultsCompanion(
-      a: a == null && nullToAbsent ? const Value.absent() : Value(a),
-      b: b == null && nullToAbsent ? const Value.absent() : Value(b),
-    );
-  }
-
-  WithDefault copyWith({String a, int b}) => WithDefault(
-        a: a ?? this.a,
-        b: b ?? this.b,
-      );
-  @override
-  String toString() {
-    return (StringBuffer('WithDefault(')
-          ..write('a: $a, ')
-          ..write('b: $b')
-          ..write(')'))
-        .toString();
-  }
-
-  @override
-  int get hashCode => $mrjf($mrjc(a.hashCode, b.hashCode));
-  @override
-  bool operator ==(dynamic other) =>
-      identical(this, other) ||
-      (other is WithDefault && other.a == this.a && other.b == this.b);
-}
-
-class WithDefaultsCompanion extends UpdateCompanion<WithDefault> {
-  final Value<String> a;
-  final Value<int> b;
-  const WithDefaultsCompanion({
-    this.a = const Value.absent(),
-    this.b = const Value.absent(),
-  });
-  WithDefaultsCompanion.insert({
-    this.a = const Value.absent(),
-    this.b = const Value.absent(),
-  });
-  WithDefaultsCompanion copyWith({Value<String> a, Value<int> b}) {
-    return WithDefaultsCompanion(
-      a: a ?? this.a,
-      b: b ?? this.b,
-    );
-  }
-}
-
-class WithDefaults extends Table with TableInfo<WithDefaults, WithDefault> {
-  final GeneratedDatabase _db;
-  final String _alias;
-  WithDefaults(this._db, [this._alias]);
-  final VerificationMeta _aMeta = const VerificationMeta('a');
-  GeneratedTextColumn _a;
-  GeneratedTextColumn get a => _a ??= _constructA();
-  GeneratedTextColumn _constructA() {
-    return GeneratedTextColumn('a', $tableName, true,
-        $customConstraints: 'DEFAULT \'something\'',
-        defaultValue:
-            const CustomExpression<String, StringType>('\'something\''));
-  }
-
-  final VerificationMeta _bMeta = const VerificationMeta('b');
-  GeneratedIntColumn _b;
-  GeneratedIntColumn get b => _b ??= _constructB();
-  GeneratedIntColumn _constructB() {
-    return GeneratedIntColumn('b', $tableName, true,
-        $customConstraints: 'UNIQUE');
-  }
-
-  @override
-  List<GeneratedColumn> get $columns => [a, b];
-  @override
-  WithDefaults get asDslTable => this;
-  @override
-  String get $tableName => _alias ?? 'with_defaults';
-  @override
-  final String actualTableName = 'with_defaults';
-  @override
-  VerificationContext validateIntegrity(WithDefaultsCompanion d,
-      {bool isInserting = false}) {
-    final context = VerificationContext();
-    if (d.a.present) {
-      context.handle(_aMeta, a.isAcceptableValue(d.a.value, _aMeta));
-    }
-    if (d.b.present) {
-      context.handle(_bMeta, b.isAcceptableValue(d.b.value, _bMeta));
-    }
-    return context;
-  }
-
-  @override
-  Set<GeneratedColumn> get $primaryKey => <GeneratedColumn>{};
-  @override
-  WithDefault map(Map<String, dynamic> data, {String tablePrefix}) {
-    final effectivePrefix = tablePrefix != null ? '$tablePrefix.' : null;
-    return WithDefault.fromData(data, _db, prefix: effectivePrefix);
-  }
-
-  @override
-  Map<String, Variable> entityToSql(WithDefaultsCompanion d) {
-    final map = <String, Variable>{};
-    if (d.a.present) {
-      map['a'] = Variable<String, StringType>(d.a.value);
-    }
-    if (d.b.present) {
-      map['b'] = Variable<int, IntType>(d.b.value);
-    }
-    return map;
-  }
-
-  @override
-  WithDefaults createAlias(String alias) {
-    return WithDefaults(_db, alias);
-  }
-
-  @override
-  bool get dontWriteConstraints => true;
-}
-
-class NoId extends DataClass implements Insertable<NoId> {
-  final Uint8List payload;
-  NoId({@required this.payload});
-  factory NoId.fromData(Map<String, dynamic> data, GeneratedDatabase db,
-      {String prefix}) {
-    final effectivePrefix = prefix ?? '';
-    final uint8ListType = db.typeSystem.forDartType<Uint8List>();
-    return NoId(
-      payload: uint8ListType
-          .mapFromDatabaseResponse(data['${effectivePrefix}payload']),
-    );
-  }
-  factory NoId.fromJson(Map<String, dynamic> json,
-      {ValueSerializer serializer}) {
-    serializer ??= moorRuntimeOptions.defaultSerializer;
-    return NoId(
-      payload: serializer.fromJson<Uint8List>(json['payload']),
-    );
-  }
-  factory NoId.fromJsonString(String encodedJson,
-          {ValueSerializer serializer}) =>
-      NoId.fromJson(DataClass.parseJson(encodedJson) as Map<String, dynamic>,
-          serializer: serializer);
-  @override
-  Map<String, dynamic> toJson({ValueSerializer serializer}) {
-    serializer ??= moorRuntimeOptions.defaultSerializer;
-    return <String, dynamic>{
-      'payload': serializer.toJson<Uint8List>(payload),
-    };
-  }
-
-  @override
-  NoIdsCompanion createCompanion(bool nullToAbsent) {
-    return NoIdsCompanion(
-      payload: payload == null && nullToAbsent
-          ? const Value.absent()
-          : Value(payload),
-    );
-  }
-
-  NoId copyWith({Uint8List payload}) => NoId(
-        payload: payload ?? this.payload,
-      );
-  @override
-  String toString() {
-    return (StringBuffer('NoId(')..write('payload: $payload')..write(')'))
-        .toString();
-  }
-
-  @override
-  int get hashCode => $mrjf(payload.hashCode);
-  @override
-  bool operator ==(dynamic other) =>
-      identical(this, other) ||
-      (other is NoId && other.payload == this.payload);
-}
-
-class NoIdsCompanion extends UpdateCompanion<NoId> {
-  final Value<Uint8List> payload;
-  const NoIdsCompanion({
-    this.payload = const Value.absent(),
-  });
-  NoIdsCompanion.insert({
-    @required Uint8List payload,
-  }) : payload = Value(payload);
-  NoIdsCompanion copyWith({Value<Uint8List> payload}) {
-    return NoIdsCompanion(
-      payload: payload ?? this.payload,
-    );
-  }
-}
-
-class NoIds extends Table with TableInfo<NoIds, NoId> {
-  final GeneratedDatabase _db;
-  final String _alias;
-  NoIds(this._db, [this._alias]);
-  final VerificationMeta _payloadMeta = const VerificationMeta('payload');
-  GeneratedBlobColumn _payload;
-  GeneratedBlobColumn get payload => _payload ??= _constructPayload();
-  GeneratedBlobColumn _constructPayload() {
-    return GeneratedBlobColumn('payload', $tableName, false,
-        $customConstraints: 'NOT NULL PRIMARY KEY');
-  }
-
-  @override
-  List<GeneratedColumn> get $columns => [payload];
-  @override
-  NoIds get asDslTable => this;
-  @override
-  String get $tableName => _alias ?? 'no_ids';
-  @override
-  final String actualTableName = 'no_ids';
-  @override
-  VerificationContext validateIntegrity(NoIdsCompanion d,
-      {bool isInserting = false}) {
-    final context = VerificationContext();
-    if (d.payload.present) {
-      context.handle(_payloadMeta,
-          payload.isAcceptableValue(d.payload.value, _payloadMeta));
-    } else if (isInserting) {
-      context.missing(_payloadMeta);
-    }
-    return context;
-  }
-
-  @override
-  Set<GeneratedColumn> get $primaryKey => {payload};
-  @override
-  NoId map(Map<String, dynamic> data, {String tablePrefix}) {
-    final effectivePrefix = tablePrefix != null ? '$tablePrefix.' : null;
-    return NoId.fromData(data, _db, prefix: effectivePrefix);
-  }
-
-  @override
-  Map<String, Variable> entityToSql(NoIdsCompanion d) {
-    final map = <String, Variable>{};
-    if (d.payload.present) {
-      map['payload'] = Variable<Uint8List, BlobType>(d.payload.value);
-    }
-    return map;
-  }
-
-  @override
-  NoIds createAlias(String alias) {
-    return NoIds(_db, alias);
-  }
-
-  @override
-  bool get withoutRowId => true;
-  @override
-  bool get dontWriteConstraints => true;
-}
-
-<<<<<<< HEAD
-class WithConstraint extends DataClass implements Insertable<WithConstraint> {
-  final String a;
-  final int b;
-  final double c;
-  WithConstraint({this.a, @required this.b, this.c});
-  factory WithConstraint.fromData(
-      Map<String, dynamic> data, GeneratedDatabase db,
-=======
 class Config extends DataClass implements Insertable<Config> {
   final String configKey;
   final String configValue;
   final SyncType syncState;
   Config({@required this.configKey, this.configValue, this.syncState});
   factory Config.fromData(Map<String, dynamic> data, GeneratedDatabase db,
->>>>>>> 3872c645
       {String prefix}) {
     final effectivePrefix = prefix ?? '';
     final stringType = db.typeSystem.forDartType<String>();
     final intType = db.typeSystem.forDartType<int>();
-<<<<<<< HEAD
-    final doubleType = db.typeSystem.forDartType<double>();
-    return WithConstraint(
-      a: stringType.mapFromDatabaseResponse(data['${effectivePrefix}a']),
-      b: intType.mapFromDatabaseResponse(data['${effectivePrefix}b']),
-      c: doubleType.mapFromDatabaseResponse(data['${effectivePrefix}c']),
-    );
-  }
-  factory WithConstraint.fromJson(Map<String, dynamic> json,
-      {ValueSerializer serializer}) {
-    serializer ??= moorRuntimeOptions.defaultSerializer;
-    return WithConstraint(
-      a: serializer.fromJson<String>(json['a']),
-      b: serializer.fromJson<int>(json['b']),
-      c: serializer.fromJson<double>(json['c']),
-=======
     return Config(
       configKey: stringType
           .mapFromDatabaseResponse(data['${effectivePrefix}config_key']),
@@ -509,60 +27,29 @@
     );
   }
   factory Config.fromJson(Map<String, dynamic> json,
-      {ValueSerializer serializer = const ValueSerializer.defaults()}) {
+      {ValueSerializer serializer}) {
+    serializer ??= moorRuntimeOptions.defaultSerializer;
     return Config(
       configKey: serializer.fromJson<String>(json['config_key']),
       configValue: serializer.fromJson<String>(json['config_value']),
       syncState: serializer.fromJson<SyncType>(json['sync_state']),
->>>>>>> 3872c645
-    );
-  }
-  factory WithConstraint.fromJsonString(String encodedJson,
+    );
+  }
+  factory Config.fromJsonString(String encodedJson,
           {ValueSerializer serializer}) =>
-      WithConstraint.fromJson(
-          DataClass.parseJson(encodedJson) as Map<String, dynamic>,
+      Config.fromJson(DataClass.parseJson(encodedJson) as Map<String, dynamic>,
           serializer: serializer);
   @override
-<<<<<<< HEAD
   Map<String, dynamic> toJson({ValueSerializer serializer}) {
     serializer ??= moorRuntimeOptions.defaultSerializer;
     return <String, dynamic>{
-      'a': serializer.toJson<String>(a),
-      'b': serializer.toJson<int>(b),
-      'c': serializer.toJson<double>(c),
-=======
-  Map<String, dynamic> toJson(
-      {ValueSerializer serializer = const ValueSerializer.defaults()}) {
-    return {
       'config_key': serializer.toJson<String>(configKey),
       'config_value': serializer.toJson<String>(configValue),
       'sync_state': serializer.toJson<SyncType>(syncState),
->>>>>>> 3872c645
     };
   }
 
   @override
-<<<<<<< HEAD
-  WithConstraintsCompanion createCompanion(bool nullToAbsent) {
-    return WithConstraintsCompanion(
-      a: a == null && nullToAbsent ? const Value.absent() : Value(a),
-      b: b == null && nullToAbsent ? const Value.absent() : Value(b),
-      c: c == null && nullToAbsent ? const Value.absent() : Value(c),
-    );
-  }
-
-  WithConstraint copyWith({String a, int b, double c}) => WithConstraint(
-        a: a ?? this.a,
-        b: b ?? this.b,
-        c: c ?? this.c,
-      );
-  @override
-  String toString() {
-    return (StringBuffer('WithConstraint(')
-          ..write('a: $a, ')
-          ..write('b: $b, ')
-          ..write('c: $c')
-=======
   ConfigCompanion createCompanion(bool nullToAbsent) {
     return ConfigCompanion(
       configKey: configKey == null && nullToAbsent
@@ -589,49 +76,16 @@
           ..write('configKey: $configKey, ')
           ..write('configValue: $configValue, ')
           ..write('syncState: $syncState')
->>>>>>> 3872c645
           ..write(')'))
         .toString();
   }
 
   @override
-<<<<<<< HEAD
-  int get hashCode => $mrjf($mrjc(a.hashCode, $mrjc(b.hashCode, c.hashCode)));
-=======
   int get hashCode => $mrjf($mrjc(
       configKey.hashCode, $mrjc(configValue.hashCode, syncState.hashCode)));
->>>>>>> 3872c645
   @override
   bool operator ==(dynamic other) =>
       identical(this, other) ||
-<<<<<<< HEAD
-      (other is WithConstraint &&
-          other.a == this.a &&
-          other.b == this.b &&
-          other.c == this.c);
-}
-
-class WithConstraintsCompanion extends UpdateCompanion<WithConstraint> {
-  final Value<String> a;
-  final Value<int> b;
-  final Value<double> c;
-  const WithConstraintsCompanion({
-    this.a = const Value.absent(),
-    this.b = const Value.absent(),
-    this.c = const Value.absent(),
-  });
-  WithConstraintsCompanion.insert({
-    this.a = const Value.absent(),
-    @required int b,
-    this.c = const Value.absent(),
-  }) : b = Value(b);
-  WithConstraintsCompanion copyWith(
-      {Value<String> a, Value<int> b, Value<double> c}) {
-    return WithConstraintsCompanion(
-      a: a ?? this.a,
-      b: b ?? this.b,
-      c: c ?? this.c,
-=======
       (other is Config &&
           other.configKey == this.configKey &&
           other.configValue == this.configValue &&
@@ -660,7 +114,487 @@
       configKey: configKey ?? this.configKey,
       configValue: configValue ?? this.configValue,
       syncState: syncState ?? this.syncState,
->>>>>>> 3872c645
+    );
+  }
+}
+
+class ConfigTable extends Table with TableInfo<ConfigTable, Config> {
+  final GeneratedDatabase _db;
+  final String _alias;
+  ConfigTable(this._db, [this._alias]);
+  final VerificationMeta _configKeyMeta = const VerificationMeta('configKey');
+  GeneratedTextColumn _configKey;
+  GeneratedTextColumn get configKey => _configKey ??= _constructConfigKey();
+  GeneratedTextColumn _constructConfigKey() {
+    return GeneratedTextColumn('config_key', $tableName, false,
+        $customConstraints: 'not null primary key');
+  }
+
+  final VerificationMeta _configValueMeta =
+      const VerificationMeta('configValue');
+  GeneratedTextColumn _configValue;
+  GeneratedTextColumn get configValue =>
+      _configValue ??= _constructConfigValue();
+  GeneratedTextColumn _constructConfigValue() {
+    return GeneratedTextColumn('config_value', $tableName, true,
+        $customConstraints: '');
+  }
+
+  final VerificationMeta _syncStateMeta = const VerificationMeta('syncState');
+  GeneratedIntColumn _syncState;
+  GeneratedIntColumn get syncState => _syncState ??= _constructSyncState();
+  GeneratedIntColumn _constructSyncState() {
+    return GeneratedIntColumn('sync_state', $tableName, true,
+        $customConstraints: '');
+  }
+
+  @override
+  List<GeneratedColumn> get $columns => [configKey, configValue, syncState];
+  @override
+  ConfigTable get asDslTable => this;
+  @override
+  String get $tableName => _alias ?? 'config';
+  @override
+  final String actualTableName = 'config';
+  @override
+  VerificationContext validateIntegrity(ConfigCompanion d,
+      {bool isInserting = false}) {
+    final context = VerificationContext();
+    if (d.configKey.present) {
+      context.handle(_configKeyMeta,
+          configKey.isAcceptableValue(d.configKey.value, _configKeyMeta));
+    } else if (isInserting) {
+      context.missing(_configKeyMeta);
+    }
+    if (d.configValue.present) {
+      context.handle(_configValueMeta,
+          configValue.isAcceptableValue(d.configValue.value, _configValueMeta));
+    }
+    context.handle(_syncStateMeta, const VerificationResult.success());
+    return context;
+  }
+
+  @override
+  Set<GeneratedColumn> get $primaryKey => {configKey};
+  @override
+  Config map(Map<String, dynamic> data, {String tablePrefix}) {
+    final effectivePrefix = tablePrefix != null ? '$tablePrefix.' : null;
+    return Config.fromData(data, _db, prefix: effectivePrefix);
+  }
+
+  @override
+  Map<String, Variable> entityToSql(ConfigCompanion d) {
+    final map = <String, Variable>{};
+    if (d.configKey.present) {
+      map['config_key'] = Variable<String, StringType>(d.configKey.value);
+    }
+    if (d.configValue.present) {
+      map['config_value'] = Variable<String, StringType>(d.configValue.value);
+    }
+    if (d.syncState.present) {
+      final converter = ConfigTable.$converter0;
+      map['sync_state'] =
+          Variable<int, IntType>(converter.mapToSql(d.syncState.value));
+    }
+    return map;
+  }
+
+  @override
+  ConfigTable createAlias(String alias) {
+    return ConfigTable(_db, alias);
+  }
+
+  static TypeConverter<SyncType, int> $converter0 = const SyncTypeConverter();
+  @override
+  bool get dontWriteConstraints => true;
+}
+
+class WithDefault extends DataClass implements Insertable<WithDefault> {
+  final String a;
+  final int b;
+  WithDefault({this.a, this.b});
+  factory WithDefault.fromData(Map<String, dynamic> data, GeneratedDatabase db,
+      {String prefix}) {
+    final effectivePrefix = prefix ?? '';
+    final stringType = db.typeSystem.forDartType<String>();
+    final intType = db.typeSystem.forDartType<int>();
+    return WithDefault(
+      a: stringType.mapFromDatabaseResponse(data['${effectivePrefix}a']),
+      b: intType.mapFromDatabaseResponse(data['${effectivePrefix}b']),
+    );
+  }
+  factory WithDefault.fromJson(Map<String, dynamic> json,
+      {ValueSerializer serializer}) {
+    serializer ??= moorRuntimeOptions.defaultSerializer;
+    return WithDefault(
+      a: serializer.fromJson<String>(json['a']),
+      b: serializer.fromJson<int>(json['b']),
+    );
+  }
+  factory WithDefault.fromJsonString(String encodedJson,
+          {ValueSerializer serializer}) =>
+      WithDefault.fromJson(
+          DataClass.parseJson(encodedJson) as Map<String, dynamic>,
+          serializer: serializer);
+  @override
+  Map<String, dynamic> toJson({ValueSerializer serializer}) {
+    serializer ??= moorRuntimeOptions.defaultSerializer;
+    return <String, dynamic>{
+      'a': serializer.toJson<String>(a),
+      'b': serializer.toJson<int>(b),
+    };
+  }
+
+  @override
+  WithDefaultsCompanion createCompanion(bool nullToAbsent) {
+    return WithDefaultsCompanion(
+      a: a == null && nullToAbsent ? const Value.absent() : Value(a),
+      b: b == null && nullToAbsent ? const Value.absent() : Value(b),
+    );
+  }
+
+  WithDefault copyWith({String a, int b}) => WithDefault(
+        a: a ?? this.a,
+        b: b ?? this.b,
+      );
+  @override
+  String toString() {
+    return (StringBuffer('WithDefault(')
+          ..write('a: $a, ')
+          ..write('b: $b')
+          ..write(')'))
+        .toString();
+  }
+
+  @override
+  int get hashCode => $mrjf($mrjc(a.hashCode, b.hashCode));
+  @override
+  bool operator ==(dynamic other) =>
+      identical(this, other) ||
+      (other is WithDefault && other.a == this.a && other.b == this.b);
+}
+
+class WithDefaultsCompanion extends UpdateCompanion<WithDefault> {
+  final Value<String> a;
+  final Value<int> b;
+  const WithDefaultsCompanion({
+    this.a = const Value.absent(),
+    this.b = const Value.absent(),
+  });
+  WithDefaultsCompanion.insert({
+    this.a = const Value.absent(),
+    this.b = const Value.absent(),
+  });
+  WithDefaultsCompanion copyWith({Value<String> a, Value<int> b}) {
+    return WithDefaultsCompanion(
+      a: a ?? this.a,
+      b: b ?? this.b,
+    );
+  }
+}
+
+class WithDefaults extends Table with TableInfo<WithDefaults, WithDefault> {
+  final GeneratedDatabase _db;
+  final String _alias;
+  WithDefaults(this._db, [this._alias]);
+  final VerificationMeta _aMeta = const VerificationMeta('a');
+  GeneratedTextColumn _a;
+  GeneratedTextColumn get a => _a ??= _constructA();
+  GeneratedTextColumn _constructA() {
+    return GeneratedTextColumn('a', $tableName, true,
+        $customConstraints: 'DEFAULT \'something\'',
+        defaultValue:
+            const CustomExpression<String, StringType>('\'something\''));
+  }
+
+  final VerificationMeta _bMeta = const VerificationMeta('b');
+  GeneratedIntColumn _b;
+  GeneratedIntColumn get b => _b ??= _constructB();
+  GeneratedIntColumn _constructB() {
+    return GeneratedIntColumn('b', $tableName, true,
+        $customConstraints: 'UNIQUE');
+  }
+
+  @override
+  List<GeneratedColumn> get $columns => [a, b];
+  @override
+  WithDefaults get asDslTable => this;
+  @override
+  String get $tableName => _alias ?? 'with_defaults';
+  @override
+  final String actualTableName = 'with_defaults';
+  @override
+  VerificationContext validateIntegrity(WithDefaultsCompanion d,
+      {bool isInserting = false}) {
+    final context = VerificationContext();
+    if (d.a.present) {
+      context.handle(_aMeta, a.isAcceptableValue(d.a.value, _aMeta));
+    }
+    if (d.b.present) {
+      context.handle(_bMeta, b.isAcceptableValue(d.b.value, _bMeta));
+    }
+    return context;
+  }
+
+  @override
+  Set<GeneratedColumn> get $primaryKey => <GeneratedColumn>{};
+  @override
+  WithDefault map(Map<String, dynamic> data, {String tablePrefix}) {
+    final effectivePrefix = tablePrefix != null ? '$tablePrefix.' : null;
+    return WithDefault.fromData(data, _db, prefix: effectivePrefix);
+  }
+
+  @override
+  Map<String, Variable> entityToSql(WithDefaultsCompanion d) {
+    final map = <String, Variable>{};
+    if (d.a.present) {
+      map['a'] = Variable<String, StringType>(d.a.value);
+    }
+    if (d.b.present) {
+      map['b'] = Variable<int, IntType>(d.b.value);
+    }
+    return map;
+  }
+
+  @override
+  WithDefaults createAlias(String alias) {
+    return WithDefaults(_db, alias);
+  }
+
+  @override
+  bool get dontWriteConstraints => true;
+}
+
+class NoId extends DataClass implements Insertable<NoId> {
+  final Uint8List payload;
+  NoId({@required this.payload});
+  factory NoId.fromData(Map<String, dynamic> data, GeneratedDatabase db,
+      {String prefix}) {
+    final effectivePrefix = prefix ?? '';
+    final uint8ListType = db.typeSystem.forDartType<Uint8List>();
+    return NoId(
+      payload: uint8ListType
+          .mapFromDatabaseResponse(data['${effectivePrefix}payload']),
+    );
+  }
+  factory NoId.fromJson(Map<String, dynamic> json,
+      {ValueSerializer serializer}) {
+    serializer ??= moorRuntimeOptions.defaultSerializer;
+    return NoId(
+      payload: serializer.fromJson<Uint8List>(json['payload']),
+    );
+  }
+  factory NoId.fromJsonString(String encodedJson,
+          {ValueSerializer serializer}) =>
+      NoId.fromJson(DataClass.parseJson(encodedJson) as Map<String, dynamic>,
+          serializer: serializer);
+  @override
+  Map<String, dynamic> toJson({ValueSerializer serializer}) {
+    serializer ??= moorRuntimeOptions.defaultSerializer;
+    return <String, dynamic>{
+      'payload': serializer.toJson<Uint8List>(payload),
+    };
+  }
+
+  @override
+  NoIdsCompanion createCompanion(bool nullToAbsent) {
+    return NoIdsCompanion(
+      payload: payload == null && nullToAbsent
+          ? const Value.absent()
+          : Value(payload),
+    );
+  }
+
+  NoId copyWith({Uint8List payload}) => NoId(
+        payload: payload ?? this.payload,
+      );
+  @override
+  String toString() {
+    return (StringBuffer('NoId(')..write('payload: $payload')..write(')'))
+        .toString();
+  }
+
+  @override
+  int get hashCode => $mrjf(payload.hashCode);
+  @override
+  bool operator ==(dynamic other) =>
+      identical(this, other) ||
+      (other is NoId && other.payload == this.payload);
+}
+
+class NoIdsCompanion extends UpdateCompanion<NoId> {
+  final Value<Uint8List> payload;
+  const NoIdsCompanion({
+    this.payload = const Value.absent(),
+  });
+  NoIdsCompanion.insert({
+    @required Uint8List payload,
+  }) : payload = Value(payload);
+  NoIdsCompanion copyWith({Value<Uint8List> payload}) {
+    return NoIdsCompanion(
+      payload: payload ?? this.payload,
+    );
+  }
+}
+
+class NoIds extends Table with TableInfo<NoIds, NoId> {
+  final GeneratedDatabase _db;
+  final String _alias;
+  NoIds(this._db, [this._alias]);
+  final VerificationMeta _payloadMeta = const VerificationMeta('payload');
+  GeneratedBlobColumn _payload;
+  GeneratedBlobColumn get payload => _payload ??= _constructPayload();
+  GeneratedBlobColumn _constructPayload() {
+    return GeneratedBlobColumn('payload', $tableName, false,
+        $customConstraints: 'NOT NULL PRIMARY KEY');
+  }
+
+  @override
+  List<GeneratedColumn> get $columns => [payload];
+  @override
+  NoIds get asDslTable => this;
+  @override
+  String get $tableName => _alias ?? 'no_ids';
+  @override
+  final String actualTableName = 'no_ids';
+  @override
+  VerificationContext validateIntegrity(NoIdsCompanion d,
+      {bool isInserting = false}) {
+    final context = VerificationContext();
+    if (d.payload.present) {
+      context.handle(_payloadMeta,
+          payload.isAcceptableValue(d.payload.value, _payloadMeta));
+    } else if (isInserting) {
+      context.missing(_payloadMeta);
+    }
+    return context;
+  }
+
+  @override
+  Set<GeneratedColumn> get $primaryKey => {payload};
+  @override
+  NoId map(Map<String, dynamic> data, {String tablePrefix}) {
+    final effectivePrefix = tablePrefix != null ? '$tablePrefix.' : null;
+    return NoId.fromData(data, _db, prefix: effectivePrefix);
+  }
+
+  @override
+  Map<String, Variable> entityToSql(NoIdsCompanion d) {
+    final map = <String, Variable>{};
+    if (d.payload.present) {
+      map['payload'] = Variable<Uint8List, BlobType>(d.payload.value);
+    }
+    return map;
+  }
+
+  @override
+  NoIds createAlias(String alias) {
+    return NoIds(_db, alias);
+  }
+
+  @override
+  bool get withoutRowId => true;
+  @override
+  bool get dontWriteConstraints => true;
+}
+
+class WithConstraint extends DataClass implements Insertable<WithConstraint> {
+  final String a;
+  final int b;
+  final double c;
+  WithConstraint({this.a, @required this.b, this.c});
+  factory WithConstraint.fromData(
+      Map<String, dynamic> data, GeneratedDatabase db,
+      {String prefix}) {
+    final effectivePrefix = prefix ?? '';
+    final stringType = db.typeSystem.forDartType<String>();
+    final intType = db.typeSystem.forDartType<int>();
+    final doubleType = db.typeSystem.forDartType<double>();
+    return WithConstraint(
+      a: stringType.mapFromDatabaseResponse(data['${effectivePrefix}a']),
+      b: intType.mapFromDatabaseResponse(data['${effectivePrefix}b']),
+      c: doubleType.mapFromDatabaseResponse(data['${effectivePrefix}c']),
+    );
+  }
+  factory WithConstraint.fromJson(Map<String, dynamic> json,
+      {ValueSerializer serializer}) {
+    serializer ??= moorRuntimeOptions.defaultSerializer;
+    return WithConstraint(
+      a: serializer.fromJson<String>(json['a']),
+      b: serializer.fromJson<int>(json['b']),
+      c: serializer.fromJson<double>(json['c']),
+    );
+  }
+  factory WithConstraint.fromJsonString(String encodedJson,
+          {ValueSerializer serializer}) =>
+      WithConstraint.fromJson(
+          DataClass.parseJson(encodedJson) as Map<String, dynamic>,
+          serializer: serializer);
+  @override
+  Map<String, dynamic> toJson({ValueSerializer serializer}) {
+    serializer ??= moorRuntimeOptions.defaultSerializer;
+    return <String, dynamic>{
+      'a': serializer.toJson<String>(a),
+      'b': serializer.toJson<int>(b),
+      'c': serializer.toJson<double>(c),
+    };
+  }
+
+  @override
+  WithConstraintsCompanion createCompanion(bool nullToAbsent) {
+    return WithConstraintsCompanion(
+      a: a == null && nullToAbsent ? const Value.absent() : Value(a),
+      b: b == null && nullToAbsent ? const Value.absent() : Value(b),
+      c: c == null && nullToAbsent ? const Value.absent() : Value(c),
+    );
+  }
+
+  WithConstraint copyWith({String a, int b, double c}) => WithConstraint(
+        a: a ?? this.a,
+        b: b ?? this.b,
+        c: c ?? this.c,
+      );
+  @override
+  String toString() {
+    return (StringBuffer('WithConstraint(')
+          ..write('a: $a, ')
+          ..write('b: $b, ')
+          ..write('c: $c')
+          ..write(')'))
+        .toString();
+  }
+
+  @override
+  int get hashCode => $mrjf($mrjc(a.hashCode, $mrjc(b.hashCode, c.hashCode)));
+  @override
+  bool operator ==(dynamic other) =>
+      identical(this, other) ||
+      (other is WithConstraint &&
+          other.a == this.a &&
+          other.b == this.b &&
+          other.c == this.c);
+}
+
+class WithConstraintsCompanion extends UpdateCompanion<WithConstraint> {
+  final Value<String> a;
+  final Value<int> b;
+  final Value<double> c;
+  const WithConstraintsCompanion({
+    this.a = const Value.absent(),
+    this.b = const Value.absent(),
+    this.c = const Value.absent(),
+  });
+  WithConstraintsCompanion.insert({
+    this.a = const Value.absent(),
+    @required int b,
+    this.c = const Value.absent(),
+  }) : b = Value(b);
+  WithConstraintsCompanion copyWith(
+      {Value<String> a, Value<int> b, Value<double> c}) {
+    return WithConstraintsCompanion(
+      a: a ?? this.a,
+      b: b ?? this.b,
+      c: c ?? this.c,
     );
   }
 }
@@ -692,20 +626,8 @@
     return GeneratedRealColumn('c', $tableName, true, $customConstraints: '');
   }
 
-  final VerificationMeta _syncStateMeta = const VerificationMeta('syncState');
-  GeneratedIntColumn _syncState;
-  GeneratedIntColumn get syncState => _syncState ??= _constructSyncState();
-  GeneratedIntColumn _constructSyncState() {
-    return GeneratedIntColumn('sync_state', $tableName, true,
-        $customConstraints: '');
-  }
-
-  @override
-<<<<<<< HEAD
+  @override
   List<GeneratedColumn> get $columns => [a, b, c];
-=======
-  List<GeneratedColumn> get $columns => [configKey, configValue, syncState];
->>>>>>> 3872c645
   @override
   WithConstraints get asDslTable => this;
   @override
@@ -727,7 +649,6 @@
     if (d.c.present) {
       context.handle(_cMeta, c.isAcceptableValue(d.c.value, _cMeta));
     }
-    context.handle(_syncStateMeta, const VerificationResult.success());
     return context;
   }
 
@@ -751,11 +672,6 @@
     if (d.c.present) {
       map['c'] = Variable<double, RealType>(d.c.value);
     }
-    if (d.syncState.present) {
-      final converter = ConfigTable.$converter0;
-      map['sync_state'] =
-          Variable<int, IntType>(converter.mapToSql(d.syncState.value));
-    }
     return map;
   }
 
@@ -764,7 +680,6 @@
     return WithConstraints(_db, alias);
   }
 
-  static TypeConverter<SyncType, int> $converter0 = const SyncTypeConverter();
   @override
   List<String> get customConstraints =>
       const ['FOREIGN KEY (a, b) REFERENCES with_defaults (a, b)'];
@@ -1346,7 +1261,8 @@
         valueIdx,
         withDefaults,
         myTrigger,
-        OnCreateQuery('INSERT INTO config VALUES (\'key\', \'values\')'),
+        OnCreateQuery(
+            'INSERT INTO config (config_key, config_value) VALUES (\'key\', \'values\')'),
         noIds,
         withConstraints,
         mytable,
