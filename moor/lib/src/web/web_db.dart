part of 'package:moor/moor_web.dart';

/// Experimental moor backend for the web. To use this platform, you need to
/// include the latest version of `sql.js` in your html.
class WebDatabase extends DelegatedDatabase {
  WebDatabase(String name, {bool logStatements = false})
      : super(_WebDelegate(name), logStatements: logStatements);
}

class _WebDelegate extends DatabaseDelegate {
  final String name;
  SqlJsDatabase _db;

  String get _persistenceKey => 'moor_db_str_$name';

  _WebDelegate(this.name);

  @override
  final TransactionDelegate transactionDelegate = const NoTransactionDelegate();

  @override
  DbVersionDelegate get versionDelegate => _WebVersionDelegate(name);

  @override
  Future<bool> get isOpen => Future.value(_db != null);

  @override
  Future<void> open([GeneratedDatabase db]) async {
    final dbVersion = db.schemaVersion;
    assert(dbVersion >= 1, 'Database schema version needs to be at least 1');

    final module = await initSqlJs();
    final restored = _restoreDb();
    _db = module.createDatabase(restored);
  }

  @override
  Future<void> runBatched(List<BatchedStatement> statements) {
    for (var stmt in statements) {
      final prepared = _db.prepare(stmt.sql);

      for (var args in stmt.variables) {
        prepared.executeWith(args);
      }
    }
    return _handlePotentialUpdate();
  }

  @override
  Future<void> runCustom(String statement, List args) {
    _db.runWithArgs(statement, args);
    return Future.value();
  }

  @override
  Future<int> runInsert(String statement, List args) async {
    _db.runWithArgs(statement, args);
    final insertId = _db.lastInsertId();
    await _handlePotentialUpdate();
    return insertId;
  }

  @override
  Future<QueryResult> runSelect(String statement, List args) {
    // todo at least for stream queries we should cache prepared statements.
    final stmt = _db.prepare(statement)..executeWith(args);

    List<String> columnNames;
    final rows = <List<dynamic>>[];

    while (stmt.step()) {
      columnNames ??= stmt.columnNames();
      rows.add(stmt.currentRow());
    }

    columnNames ??= []; // assume no column names when there were no rows

    stmt.free();
    return Future.value(QueryResult(columnNames, rows));
  }

  @override
  Future<int> runUpdate(String statement, List args) {
    _db.runWithArgs(statement, args);
    return _handlePotentialUpdate();
  }

  /// Saves the database if the last statement changed rows. As a side-effect,
  /// saving the database resets the `last_insert_id` counter in sqlite.
  Future<int> _handlePotentialUpdate() {
    final modified = _db.lastModifiedRows();
    if (modified > 0) {
      _storeDb();
    }
    return Future.value(modified);
  }

  Uint8List _restoreDb() {
    final raw = window.localStorage[_persistenceKey];
    if (raw != null) {
      return bin2str.decode(raw);
    }
    return null;
  }

<<<<<<< HEAD
class _BeforeOpenExecutor extends _DatabaseUser {
  _BeforeOpenExecutor(_DbState state) : super(state);

  @override
  final bool _bypassLock = true;

  @override
  TransactionExecutor beginTransaction() {
    throw Error();
=======
  void _storeDb() {
    final data = _db.export();
    final binStr = bin2str.encode(data);
    window.localStorage[_persistenceKey] = binStr;
>>>>>>> 2ee548e5
  }
}

class _WebVersionDelegate extends DynamicVersionDelegate {
  String get _versionKey => 'moor_db_version_$name';
  final String name;

<<<<<<< HEAD
  @override
  Future<bool> ensureOpen() async {
    await _openingFuture;
    if (!_sentBeginTransaction) {
      _db.run('BEGIN TRANSACTION');
      _sentBeginTransaction = true;
=======
  _WebVersionDelegate(this.name);

  @override
  Future<int> get schemaVersion async {
    if (!window.localStorage.containsKey(_versionKey)) {
      return null;
>>>>>>> 2ee548e5
    }
    final versionStr = window.localStorage[_versionKey];

    return int.tryParse(versionStr);
  }

  @override
  Future<void> setSchemaVersion(int version) {
    window.localStorage[_versionKey] = version.toString();
    return Future.value();
  }

  @override
  TransactionExecutor beginTransaction() {
    throw Error();
  }
}<|MERGE_RESOLUTION|>--- conflicted
+++ resolved
@@ -103,22 +103,10 @@
     return null;
   }
 
-<<<<<<< HEAD
-class _BeforeOpenExecutor extends _DatabaseUser {
-  _BeforeOpenExecutor(_DbState state) : super(state);
-
-  @override
-  final bool _bypassLock = true;
-
-  @override
-  TransactionExecutor beginTransaction() {
-    throw Error();
-=======
   void _storeDb() {
     final data = _db.export();
     final binStr = bin2str.encode(data);
     window.localStorage[_persistenceKey] = binStr;
->>>>>>> 2ee548e5
   }
 }
 
@@ -126,21 +114,12 @@
   String get _versionKey => 'moor_db_version_$name';
   final String name;
 
-<<<<<<< HEAD
-  @override
-  Future<bool> ensureOpen() async {
-    await _openingFuture;
-    if (!_sentBeginTransaction) {
-      _db.run('BEGIN TRANSACTION');
-      _sentBeginTransaction = true;
-=======
   _WebVersionDelegate(this.name);
 
   @override
   Future<int> get schemaVersion async {
     if (!window.localStorage.containsKey(_versionKey)) {
       return null;
->>>>>>> 2ee548e5
     }
     final versionStr = window.localStorage[_versionKey];
 
@@ -152,9 +131,4 @@
     window.localStorage[_versionKey] = version.toString();
     return Future.value();
   }
-
-  @override
-  TransactionExecutor beginTransaction() {
-    throw Error();
-  }
 }