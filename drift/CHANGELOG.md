<<<<<<< HEAD
## 2.20.0-dev

- Add `readPool` parameter to `NativeDatabase`. It will spawn an additional
  pool of isolates used to serve multiple reads in parallel, which can improve
  performance in some specific workloads.
- Add `TableIndex.sql`, allowing database indexes to be defined in SQL without
  using drift files.

## 2.19.1+1
=======
## 2.19.2

- Support version `1.x` of `package:web`.

## 2.19.1
>>>>>>> 48635138

- Fix `exclusively` breaking the database connection on the web. Please note
  that this requires an updated `drift_worker.js` to fix.

## 2.19.0

- Add `exclusively` method to database classes, allowing a block to temporarily
  take exclusive control over a database connection without starting a
  transaction.
- Add the `enableMigrations` parameter to `WasmDatabase` to control whether drift
  migrations are enabled on that database.
- Add `initiallyDeferred` option to `references()` column builder for foreign
  key constraints.
- Add `dropColumn` method to `Migrator`.
- Add `selectExpressions` method to build select statements without a `FROM`
  clause.
- Fix encoding `BigInt` arguments in batched statements sent to web workers.
  Note that the fix also requires the latest `drift_worker.js` to be effective.
- Both `transaction` and `exclusively` will wait for the transaction or the
  exclusive lock to be set up before invoking their callback now.
- Fix stream queries possibly cancelling a migration if they are the first method
  on the database.

## 2.18.0

- Adds a new interface for writing most simple statements without manually creating
  select statements and expressions.
  For a detailed description, see the [documentation website](https://drift.simonbinder.eu/docs/manager/).
  This feature requires additional code to be generated - if you prefer using the existing APIs
  exclusively, you can use the [`generate_manager: false` builder option](https://drift.simonbinder.eu/docs/advanced-features/builder_options/)
- Add `AggregateFunctionExpression` to write custom [aggregate function](https://www.sqlite.org/lang_aggfunc.html)
  invocations in the Dart query builder.
- The `json_group_array` and `jsonb_group_array` functions now contain an `orderBy`
  and `filter` parameter.

## 2.17.0

- Adds `companion` entry to `DataClassName` to override the name of the
  generated companion class.
- Add the `TypeConverter.extensionType` factory to create type converters for
  extension types.
- Fix invalid SQL syntax being generated for `BLOB` literals on postgres.

## 2.16.0

- When a migration throws, the database will now block subsequent operations
  instead of potentially allowing them to operate on a database in an
  inconsistent state.
- Statements built through the Dart query builder will now run in the context
  active while they are running, instead of the context active at the time they
  were created. For instance, creating an `UpdateStatement` with
  `database.update` outside of a transaction and then calling
  `UpdateStatement.write` inside of a transaction will now perform the update
  inside of the transaction, instead of causing a deadlock.
- Improve stack traces for errors happening on drift isolates (which includes
  usages of `NativeDatabase.createInBackground`).
- Don't cache `EXPLAIN` statements, avoiding schema locks.
- Deprecate `Value.ofNullable` in favor of `Value.absentIfNull`, which is more
  explicit about its behavior and allows nullable types too.
- Migrate `WasmDatabase` to `dart:js_interop` and `package:web`.

## 2.15.0

- Methods in the query builder API now respect custom types.
- Support `DialectAwareSqlType`, custom types that depend on the dialect of the
  active database connection. This can be used to use native types not
  supported by drift (like UUIDs) on databases that support it while falling
  back to a text type on sqlite3.
- Close wasm databases hosted in workers after the last client disconnects.
- Add `enableMigrations` parameter to `NativeDatabase` which can be used to
  optionally disable database migrations when opening databases.
- Support `jsonb` functions in the Dart query builder.

## 2.14.1

- Fix `WasmProbeResult.open` ignoring the `ìnitializeDatabase` callback.

## 2.14.0

- Add the `QueryInterceptor` API to easily monitor or transform all database
  calls made by drift.
- Add the `count()` extension on tables to easily count rows in tables or views.

## 2.13.2

- Fix a race condition causing query streams to not emit new data around some
  transaction setups.

## 2.13.1

- Fix a bug when running batches over serialized communication channels.

## 2.13.0

- Add APIs to setup Wasm databases with custom drift workers.
- Add support for [custom types](https://drift.simonbinder.eu/docs/sql-api/types/),
  which are useful when extending drift to support other database engines.
- Drift now provides a DevTools extension embedding the drift inspector written by
  [Koen Van Looveren](https://github.com/vanlooverenkoen/).
- Add `Expression.and` and `Expression.or` to create disjunctions and conjunctions
  of sub-predicates.
- Step-by-step migrations now save the intermediate schema version after each step.

## 2.12.1

- Fix `readWithConverter` throwing an exception for null values in non-
  nullable columns.

## 2.12.0

- Add support for table-valued functions in the Dart query builder.
- Add the `@TableIndex` annotation for table classes to add an index to the
  table.
- Support `json_each` and `json_tree`.
- Add the `TypeConverter.json` method to define type converters storing JSON
  values more easily.
- Add `TypedResult.readWithConverter` to read a column with a type converter
  from a join result row.

## 2.11.1

- Allow using `.read()` for a column added to a join from the table, fixing a
  regression in drift 2.11.0.
- Make step-by-step migrations easier to customize with `Migrator.runMigrationSteps`.

## 2.11.0

- Add support for subqueries in the Dart query builder.
- Add `isInExp` and `isNotInExp` to construct `IS IN` expressions with arbitrary
  expressions.
- Add the `substr` extension on `Expression<String>` to call the sqlite3 function from
  the Dart API.
- Add `isolateSetup` to `NativeDatabase.createInBackground()` to override native libraries
  or perform other database-unrelated setup work.
- Add `WasmDatabase.probe()`, a method probing for available implementations and existing
  databases on the web without opening one directly.

## 2.10.0

- Adds the `schema steps` command to `drift_dev`. It generates an API making it
  easier to write safe schema migrations ([docs](https://drift.simonbinder.eu/docs/advanced-features/migrations/#step-by-step)).
- Fix drift WASM not being unusable after a previous database implementation becomes
  unavailable in the browser.

## 2.9.0

- Forbid `schemaVersion` returning `0`, as this causes issues in the migrator.
- Drift web support is now stable! By using a `WasmDatabase.open` factory as
  described in https://drift.simonbinder.eu/web/, you can run a drift database
  in modern browsers!

## 2.8.2

- Fix prepared statements leaking when the statement cache is disabled.
- Disable prepared statement caching by default.

## 2.8.1

- Performance improvement: Cache and re-use prepared statements - thanks to [@davidmartos96](https://github.com/davidmartos96/)
- Fix a deadlock after rolling back a transaction in a remote isolate.
- Remove unintended log messages when using `connectToDriftWorker`.

## 2.8.0

- Don't keep databases in an unusable state if the `setup` callback throws an
  exception. Instead, drift will retry the next time the database is used.
- Allow targeting partial indices in `DoUpdate` ([#2394](https://github.com/simolus3/drift/issues/2394))
- Fix deadlocks when `computeWithDatabase` is called inside a `transaction()`.

## 2.7.0

- Add support for `CASE` expressions without a base in the Dart API with the
  `CaseWhenExpression` class.
- Add the new `package:drift/web/workers.dart` library which makes it easier to
  create web workers for drift.

## 2.6.0

- Add `insertReturningOrNull` for potentially empty inserts.
- Add `insertFromSelect` to `InsertStatement` to run `INSERT INTO SELECT`
  statements.
- Add `rowid` parameter to companions for tables with rowids that don't have a
  visible alias for the rowid.
- After opening a database with a higher schema version than the current one set
  in the database class, the schema version in the database will now be downgraded.
- When using a drift isolate in the same engine group, errors on the remote end are
  reported directly instead of wrapping them in a `DriftRemoteException`.
- Added support for `DO NOTHING` during upsert operations with constraint violations

## 2.5.0

- Add `isExp`, `isValue`, `isNotExp` and `isNotValue` methods to `Expression`
  to generate the `IS` operator in SQL.
- Add `all()` extension on tables and views to quickly query all rows.
- Add `serializableConnection()` and `computeWithDatabase()` as extensions on
  databases. The methods allow sharing any drift database between isolates,
  regardless of how the database has been set up.
- The `DatabaseConnection` class now implements `QueryExecutor`, meaning that
  you no longer need a special `.connect()` constructor to use it.

## 2.4.2

- Fix an exception when a client disconnects from a drift remote server while
  processing a pending table update.

## 2.4.1

- Fix `DriftIsolate` leaking resources for closed connections.

## 2.4.0

- Add `textEnum` column builder and `EnumNameConverter` to be able to store enum
  values as string.
- Add `updates` parameter to `Batch.customStatement` - it can be used to specify
  which tables are affected by the custom statement.
- For `STRICT` tables in drift files declaring a `ANY` column, drift will now
  generate a mapping to the new `DriftAny` type.
- Add `likeExp` to generate `LIKE` expression with any comparison expression.
- Fix `UNIQUE` keys declared in drift files being written twice.
- Fix `customConstraints` not appearing in dumped database schema files.
- Lazily load columns in `TypedResult.read`, increasing performance for joins
  with lots of tables or columns.
- Work-around an issue causing complex migrations via `Migrator.alterTable` not to
  work if a view referenced the altered table.

## 2.3.0

- Add the `JsonTypeConverter2` mixin. It behaves similar to the existing json
  type converters, but can use a different SQL and JSON type.
- Add `isInValues` and `isNotInValues` methods to columns with type converters.
  They can be used to compare the column against a list of Dart expressions that
  will be mapped through a type converter.
- Add `TableStatements.insertAll` to atomically insert multiple rows.
- Add `singleClientMode` to `remote()` and `DriftIsolate` connections to make
  the common case with one client more efficient.
- Fix a concurrency issue around transactions.
- Add `NativeDatabase.createInBackground` as a drop-in replacement for
  `NativeDatabase`. It creates a drift isolate behind the scenes, avoiding all
  of the boilerplate usually involved with drift isolates.
- __Experimental__: Add a [modular generation mode](https://drift.simonbinder.eu/docs/advanced-features/builder_options/#enabling-modular-code-generation)
  in which drift will generate multiple smaller files instead of one very large
  one with all tables and generated queries.

## 2.2.0

- Always escape column names, avoiding the costs of using a regular expression
  to check whether they need to be escaped.
- Add extensions for binary methods on integer expressions: `operator ~`,
  `bitwiseAnd` and `bitwiseOr`.

## 2.1.0

- Improve stack traces when using `watchSingle()` with a stream emitting a non-
  singleton list at some point.
- Add `OrderingTerm.nulls` to control the `NULLS FIRST` or `NULLS LAST` clause
  in Dart.

## 2.0.2+1

- Revert the breaking change around `QueryRow.read` only returning non-nullable
  values now - it was causing issues with type inference in some cases.

## 2.0.1

- Fix an error when inserting a null value into a nullable column defined with
  additional checks in Dart.

## 2.0.0

💡: More information on how to migrate is available in the [documentation](https://drift.simonbinder.eu/docs/upgrading/).

- __Breaking__: Type converters now return the types that they were defined to return
  (instead of the nullable variant of those types like before).
  It is an error to use a non-nullable type converter on a column that is nullable in
  SQL and vice-versa.
- __Breaking__: Mapping methods on type converters are now called `toSql` and `fromSql`.
- __Breaking__: Removed `SqlTypeSystem` and subtypes of `SqlType`:
  - To describe the type a column has, use the `DriftSqlType` enum
  - To map a value from Dart to SQL and vice-versa, use an instance of `SqlTypes`,
    reachable via `database.options.types`.
- __Breaking__: `Expression`s (including `Column`s) always have a non-nullable type
  parameter now. They are implicitly nullable, so `TypedResult.read` now returns a
  nullable value.
- __Breaking__: `QueryRow.read` can only read non-nullable values now. To read nullable
  values, use `readNullable`.
- __Breaking__: Remove the `includeJoinedTableColumns` parameter on `selectOnly()`.
  The method now behaves as if that parameter was turned off. To use columns from a
  joined table, add them with `addColumns`.
- __Breaking__: Remove the `fromData` factory on generated data classes. Use the
  `map` method on tables instead.
- Add support for storing date times as (ISO-8601) strings. For details on how
  to use this, see [the documentation](https://drift.simonbinder.eu/docs/getting-started/advanced_dart_tables/#supported-column-types).
- Consistently handle transaction errors like a failing `BEGIN` or `COMMIT`
  across database implementations.
- Add `writeReturning` to update statements; `deleteReturning` and `goAndReturn`
  to delete statatements.
- Support nested transactions.
- Support custom collations in the query builder API.
- [Custom row classes](https://drift.simonbinder.eu/docs/advanced-features/custom_row_classes/)
  can now be constructed with static methods too.
  These static factories can also be asynchronous.

## 1.7.1

- Fix the `NativeDatabase` not disposing statements if running them threw an
  exception [#1917](https://github.com/simolus3/drift/issues/1917).

## 1.7.0

- Add the `int64()` column builder to store large integers. These integers are
  still stored as 64-bit ints in the database, but represented as a `BigInt` in
  Dart. This enables better web support for integers larger than 2^52.
  More details are in [the documentation](https://drift.simonbinder.eu/docs/getting-started/advanced_dart_tables/#bigint-support).
- Add `filter` and `distinct` support to `groupConcat`.
- Fix a deadlock with the `sqflite`-based implementation if the first operation
  in a `transaction` is a future backed by a query stream.

## 1.6.0

- Add the `unique()` method to columns and the `uniqueKeys` override for tables
  to define unique constraints in Dart tables.
- Add the `check()` method to the Dart column builder to generate `CHECK` column
  constraints.
- Also apply type converters for json serialization and deserialization if they
  mix in `JsonTypeConverter`.
- Add the very experimental `package:drift/wasm.dart` library. It uses WebAssembly
  to access sqlite3 without any external JavaScript libraries, but requires you to
  add a [WebAssembly module](https://github.com/simolus3/sqlite3.dart/tree/main/sqlite3#wasm-web-support)
  to the `web/` folder.
  Please note that this specific library is not subject to semantic versioning
  until it leaves its experimental state. It also isn't suitable for production
  use at the moment.
- Internally use `package:js` to wrap sql.js.

## 1.5.0

- Add `DataClassName.extending` to control the superclass of generated row
  classes.
- Add `setup` parameter to the constructors of `WebDatabase` too.
- Don't write variables for expressions in `CREATE VIEW` statements.
- Improve stack traces for errors on a remote isolate.
- Add `MultiExecutor.withReadPool` constructor to load-balance between multiple
  reading executors. This can be used in a multi-isolate approach if some
  queries are expensive.


## 1.4.0

- Most methods to compose statements are now available as an extension on
  tables. As an alternative to `update(todos).replace(newEntry)`, you can
  now write `todos.replaceOne(newEntry)`.
- Deprecate the `from(table)` API introduced in 1.3.0. Having the methods on
  the table instances turned out to be even easier!
- In drift files, you can now use `LIST(SELECT ...)` as a result column to
  get all results of the inner select as a `List` in the result set.

## 1.3.0

- Add the `from(table)` method to generated databases. It can be used to write
  common queries more concisely.
- Make `groupConcat` nullable in the Dart API.
- Throw an exception in a `NativeDatabase` when multiple statements are run in
  a single call. In previous versions, parts of the SQL string would otherwise
  be ignored.
- Close the underlying database when a drift isolate is shut down.

## 1.2.0

- Properly support stream update queries on views.
- Reading blobs from the database is more lenient now.
- Provide a stack trace when `getSingle()` or `watchSingle()` is used on a
  query emitting more than one row.

## 1.1.1

- Rollback transactions when a commit fails.
- Revert a change from 1.1.0 to stop serializing messages over isolates.
  Instead, please set the `serialize` parameter to `false` on the `DriftIsolate` methods.

## 1.1.0

- Add the `references` method to `BuildColumn` to reference a column declared
  in another Dart table.
- Add the `generateInsertable` option to `@UseRowClass`. When enabled, the generator
  will emit an extension to use the row class as an `Insertable`.
  Thanks to [@westito](https://github.com/westito).
- Allow the generator to emit correct SQL code when using arrays with the
  `new_sql_code_generation` option in specific scenarios.
- Add support for [strict tables](https://sqlite.org/stricttables.html) in `.drift` files.
- Add the `generatedAs` method to declare generated columns for Dart tables.
- Add `OrderingTerm.random` to fetch rows in a random order.
- Improved support for pausing query stream subscriptions. Instead of buffering events,
  query streams will suspend fetching data if all listeners are paused.
- Drift isolates no longer serialize messages into a primitive format. This will reduce
  the overhead of using isolates with Drift.

## 1.0.1

- Add `DoUpdate.withExcluded` to refer to the excluded row in an upsert clause.
- Add optional `where` clause to `DoUpdate` constructors

This is the initial release of the `drift` package (formally known as `moor`).
For an overview of old `moor` releases, see its [changelog](https://pub.dev/packages/moor/changelog).<|MERGE_RESOLUTION|>--- conflicted
+++ resolved
@@ -1,4 +1,3 @@
-<<<<<<< HEAD
 ## 2.20.0-dev
 
 - Add `readPool` parameter to `NativeDatabase`. It will spawn an additional
@@ -7,14 +6,11 @@
 - Add `TableIndex.sql`, allowing database indexes to be defined in SQL without
   using drift files.
 
+## 2.19.2
+
+- Support version `1.x` of `package:web`.
+
 ## 2.19.1+1
-=======
-## 2.19.2
-
-- Support version `1.x` of `package:web`.
-
-## 2.19.1
->>>>>>> 48635138
 
 - Fix `exclusively` breaking the database connection on the web. Please note
   that this requires an updated `drift_worker.js` to fix.
