part of '../query_builder.dart';

// ignoring the lint because we can't have parameterized factories
// ignore_for_file: prefer_constructors_over_static_methods

/// An expression that represents the value of a dart object encoded to sql
/// using prepared statements.
class Variable<T extends Object> extends Expression<T> {
  /// The Dart value that will be sent to the database
  final T? value;

  // note that we keep the identity hash/equals here because each variable would
  // get its own index in sqlite and is thus different.

  @override
  Precedence get precedence => Precedence.primary;

  @override
  int get hashCode => value.hashCode;

  /// Constructs a new variable from the [value].
  const Variable(this.value);

  /// Creates a variable that holds the specified boolean.
  static Variable<bool> withBool(bool value) {
    return Variable(value);
  }

  /// Creates a variable that holds the specified int.
  static Variable<int> withInt(int value) {
    return Variable(value);
  }

  /// Creates a variable that holds the specified BigInt.
  static Variable<BigInt> withBigInt(BigInt value) {
    return Variable(value);
  }

  /// Creates a variable that holds the specified string.
  static Variable<String> withString(String value) {
    return Variable(value);
  }

  /// Creates a variable that holds the specified date.
  static Variable<DateTime> withDateTime(DateTime value) {
    return Variable(value);
  }

  /// Creates a variable that holds the specified data blob.
  static Variable<Uint8List> withBlob(Uint8List value) {
    return Variable(value);
  }

  /// Creates a variable that holds the specified floating point value.
  static Variable<double> withReal(double value) {
    return Variable(value);
  }

  /// Maps [value] to something that should be understood by the underlying
  /// database engine. For instance, a [DateTime] will me mapped to its unix
  /// timestamp.
  dynamic mapToSimpleValue(GenerationContext context) {
    return context.typeMapping.mapToSqlVariable(value);
  }

  @override
  void writeInto(GenerationContext context) {
    if (!context.supportsVariables) {
      // Write as constant instead.
      Constant<T>(value).writeInto(context);
      return;
    }

    var explicitStart = context.explicitVariableIndex;

    var mark = '?';
    var suffix = '';
    if (context.dialect == SqlDialect.postgres) {
      explicitStart = 1;
<<<<<<< HEAD
      mark = '@';

      if (value is List<int>) {
        // We need to explicitly bind the variable as byte array. Otherwise
        // a Uint8List like [1,2,3] would bind to "{1,2,3}" as bytes
        suffix += ":bytea";
      }
=======
      mark = r'$';
>>>>>>> ca75323a
    }

    if (explicitStart != null) {
      context.buffer
        ..write(mark)
        ..write(explicitStart + context.amountOfVariables)
        ..write(suffix);
      context.introduceVariable(
        this,
        mapToSimpleValue(context),
      );
    } else {
      context.buffer.write(mark);
      context.introduceVariable(this, mapToSimpleValue(context));
    }
  }

  @override
  String toString() => 'Variable($value)';

  @override
  bool operator ==(Object other) {
    return other is Variable && other.value == value;
  }
}

/// An expression that represents the value of a dart object encoded to sql
/// by writing them into the sql statements. For most cases, consider using
/// [Variable] instead.
class Constant<T extends Object> extends Expression<T> {
  /// Constructs a new constant (sql literal) holding the [value].
  const Constant(this.value);

  @override
  Precedence get precedence => Precedence.primary;

  /// The value that will be converted to an sql literal.
  final T? value;

  @override
  bool get isLiteral => true;

  @override
  void writeInto(GenerationContext context) {
    context.buffer.write(context.typeMapping.mapToSqlLiteral(value));
  }

  @override
  int get hashCode => value.hashCode;

  @override
  bool operator ==(Object other) {
    return other.runtimeType == runtimeType &&
        // ignore: test_types_in_equals
        (other as Constant<T>).value == value;
  }

  @override
  String toString() => 'Constant($value)';
}<|MERGE_RESOLUTION|>--- conflicted
+++ resolved
@@ -77,17 +77,7 @@
     var suffix = '';
     if (context.dialect == SqlDialect.postgres) {
       explicitStart = 1;
-<<<<<<< HEAD
-      mark = '@';
-
-      if (value is List<int>) {
-        // We need to explicitly bind the variable as byte array. Otherwise
-        // a Uint8List like [1,2,3] would bind to "{1,2,3}" as bytes
-        suffix += ":bytea";
-      }
-=======
       mark = r'$';
->>>>>>> ca75323a
     }
 
     if (explicitStart != null) {
