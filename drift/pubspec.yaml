--- conflicted
+++ resolved
@@ -15,12 +15,8 @@
   js: ^0.6.3
   meta: ^1.3.0
   stream_channel: ^2.1.0
-<<<<<<< HEAD
   sqlite3: ^2.0.0-dev.1
   path: ^1.8.0
-=======
-  sqlite3: ^1.11.2
->>>>>>> bbf2a434
 
 dev_dependencies:
   archive: ^3.3.1
