--- conflicted
+++ resolved
@@ -39,11 +39,4 @@
   rxdart: ^0.27.0
   shelf: ^1.3.0
   test_descriptor: ^2.0.1
-<<<<<<< HEAD
-  vm_service: ^13.0.0
-dependency_overrides:
-  drift_dev:
-    path: ../drift_dev
-=======
   vm_service: ^14.0.0
->>>>>>> aba434e7
